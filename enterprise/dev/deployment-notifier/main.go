--- conflicted
+++ resolved
@@ -50,13 +50,8 @@
 
 func main() {
 	ctx := context.Background()
-<<<<<<< HEAD
-	sync := log.Init(log.Resource{Name: "deployment-notifier"})
-	defer sync.Sync()
-=======
 	liblog := log.Init(log.Resource{Name: "deployment-notifier"})
 	defer liblog.Sync()
->>>>>>> 7f1aa182
 	logger = log.Scoped("main", "a script that checks for deployment notifications")
 
 	flags := &Flags{}
