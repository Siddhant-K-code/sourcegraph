--- conflicted
+++ resolved
@@ -33,11 +33,7 @@
 		Name:    env.MyName,
 		Version: version.Version(),
 	})
-<<<<<<< HEAD
-	defer syncLogs.Sync()
-=======
 	defer liblog.Sync()
->>>>>>> 67174ed5
 
 	logger := log.Scoped("worker", "worker enterprise edition")
 
