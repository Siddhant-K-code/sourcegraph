package worker

import (
	"compress/gzip"
	"context"
	"fmt"
	"io"
	"sync/atomic"
	"time"

	"github.com/jackc/pgconn"
	"github.com/keegancsmith/sqlf"
	otlog "github.com/opentracing/opentracing-go/log"

	"github.com/sourcegraph/sourcegraph/cmd/frontend/backend"
	store "github.com/sourcegraph/sourcegraph/enterprise/internal/codeintel/stores/dbstore"
	"github.com/sourcegraph/sourcegraph/internal/api"
	"github.com/sourcegraph/sourcegraph/internal/database"
	"github.com/sourcegraph/sourcegraph/internal/gitserver/gitdomain"
	"github.com/sourcegraph/sourcegraph/internal/observation"
	"github.com/sourcegraph/sourcegraph/internal/types"
	"github.com/sourcegraph/sourcegraph/internal/uploadstore"
	"github.com/sourcegraph/sourcegraph/internal/workerutil"
	dbworkerstore "github.com/sourcegraph/sourcegraph/internal/workerutil/dbworker/store"
	"github.com/sourcegraph/sourcegraph/lib/codeintel/lsif/conversion"
	"github.com/sourcegraph/sourcegraph/lib/codeintel/precise"
	"github.com/sourcegraph/sourcegraph/lib/errors"
	"github.com/sourcegraph/sourcegraph/lib/log"
)

type handler struct {
	dbStore         DBStore
	workerStore     dbworkerstore.Store
	lsifStore       LSIFStore
	uploadStore     uploadstore.Store
	gitserverClient GitserverClient
	handleOp        *observation.Operation
	budgetRemaining int64
	enableBudget    bool
}

var (
	_ workerutil.Handler        = &handler{}
	_ workerutil.WithPreDequeue = &handler{}
	_ workerutil.WithHooks      = &handler{}
)

// errCommitDoesNotExist occurs when gitserver does not recognize the commit attached to the upload.
var errCommitDoesNotExist = errors.Errorf("commit does not exist")

func (h *handler) Handle(ctx context.Context, logger log.Logger, record workerutil.Record) (err error) {
	upload := record.(store.Upload)

	var requeued bool

<<<<<<< HEAD
	ctx, otLogger, endObservation := h.handleOp.WithAndLogger(ctx, &err, observation.Args{})
=======
	ctx, logger, endObservation := h.handleOp.With(ctx, &err, observation.Args{})
>>>>>>> 50acbbff
	defer func() {
		endObservation(1, observation.Args{
			LogFields: append(
				createLogFields(upload),
				otlog.Bool("requeued", requeued),
			),
		})
	}()

	requeued, err = h.handle(ctx, logger, upload, otLogger)

	return err
}

func (h *handler) PreDequeue(ctx context.Context, logger log.Logger) (bool, interface{}, error) {
	if !h.enableBudget {
		return true, nil, nil
	}

	budgetRemaining := atomic.LoadInt64(&h.budgetRemaining)
	if budgetRemaining <= 0 {
		return false, nil, nil
	}

	return true, []*sqlf.Query{sqlf.Sprintf("(upload_size IS NULL OR upload_size <= %s)", budgetRemaining)}, nil
}

func (h *handler) PreHandle(ctx context.Context, logger log.Logger, record workerutil.Record) {
	atomic.AddInt64(&h.budgetRemaining, -h.getSize(record))
}

func (h *handler) PostHandle(ctx context.Context, logger log.Logger, record workerutil.Record) {
	atomic.AddInt64(&h.budgetRemaining, +h.getSize(record))
}

func (h *handler) getSize(record workerutil.Record) int64 {
	if size := record.(store.Upload).UploadSize; size != nil {
		return *size
	}

	return 0
}

// handle converts a raw upload into a dump within the given transaction context. Returns true if the
// upload record was requeued and false otherwise.
func (h *handler) handle(ctx context.Context, logger log.Logger, upload store.Upload, trace observation.TraceLogger) (requeued bool, err error) {
	db := database.NewDBWith(h.workerStore)
	repo, err := backend.NewRepos(db).Get(ctx, api.RepoID(upload.RepositoryID))
	if err != nil {
		return false, errors.Wrap(err, "Repos.Get")
	}

	if requeued, err := requeueIfCloningOrCommitUnknown(ctx, logger, db, h.workerStore, upload, repo); err != nil || requeued {
		return requeued, err
	}

	// Determine if the upload is for the default Git branch.
	isDefaultBranch, err := h.gitserverClient.DefaultBranchContains(ctx, upload.RepositoryID, upload.Commit)
	if err != nil {
		return false, errors.Wrap(err, "gitserver.DefaultBranchContains")
	}

	trace.Log(otlog.Bool("defaultBranch", isDefaultBranch))

	getChildren := func(ctx context.Context, dirnames []string) (map[string][]string, error) {
		directoryChildren, err := h.gitserverClient.DirectoryChildren(ctx, upload.RepositoryID, upload.Commit, dirnames)
		if err != nil {
			return nil, errors.Wrap(err, "gitserverClient.DirectoryChildren")
		}
		return directoryChildren, nil
	}

	return false, withUploadData(ctx, logger, h.uploadStore, upload.ID, trace, func(r io.Reader) (err error) {
		groupedBundleData, err := conversion.Correlate(ctx, r, upload.Root, getChildren)
		if err != nil {
			return errors.Wrap(err, "conversion.Correlate")
		}

		// Note: this is writing to a different database than the block below, so we need to use a
		// different transaction context (managed by the writeData function).
		if err := writeData(ctx, h.lsifStore, upload, repo, isDefaultBranch, groupedBundleData, trace); err != nil {
			if isUniqueConstraintViolation(err) {
				// If this is a unique constraint violation, then we've previously processed this same
				// upload record up to this point, but failed to perform the transaction below. We can
				// safely assume that the entire index's data is in the codeintel database, as it's
				// parsed deterministically and written atomically.
				logger.Warn("LSIF data already exists for upload record")
				trace.Log(otlog.Bool("rewriting", true))
			} else {
				return err
			}
		}

		// Start a nested transaction with Postgres savepoints. In the event that something after this
		// point fails, we want to update the upload record with an error message but do not want to
		// alter any other data in the database. Rolling back to this savepoint will allow us to discard
		// any other changes but still commit the transaction as a whole.
		return inTransaction(ctx, h.dbStore, func(tx DBStore) error {
			// Before we mark the upload as complete, we need to delete any existing completed uploads
			// that have the same repository_id, commit, root, and indexer values. Otherwise the transaction
			// will fail as these values form a unique constraint.
			if err := tx.DeleteOverlappingDumps(ctx, upload.RepositoryID, upload.Commit, upload.Root, upload.Indexer); err != nil {
				return errors.Wrap(err, "store.DeleteOverlappingDumps")
			}

			// Find the date of the commit and store that in the upload record. We do this now as we
			// will need to find the _oldest_ commit with code intelligence data to efficiently update
			// the commit graph for the repository.
			_, commitDate, revisionExists, err := h.gitserverClient.CommitDate(ctx, upload.RepositoryID, upload.Commit)
			if err != nil {
				return errors.Wrap(err, "gitserverClient.CommitDate")
			}
			if !revisionExists {
				return errCommitDoesNotExist
			}
			trace.Log(otlog.String("commitDate", commitDate.String()))

			if err := tx.UpdateCommitedAt(ctx, upload.ID, commitDate); err != nil {
				return errors.Wrap(err, "store.CommitDate")
			}

			trace.Log(otlog.Int("packages", len(groupedBundleData.Packages)))
			// Update package and package reference data to support cross-repo queries.
			if err := tx.UpdatePackages(ctx, upload.ID, groupedBundleData.Packages); err != nil {
				return errors.Wrap(err, "store.UpdatePackages")
			}
			trace.Log(otlog.Int("packageReferences", len(groupedBundleData.Packages)))
			if err := tx.UpdatePackageReferences(ctx, upload.ID, groupedBundleData.PackageReferences); err != nil {
				return errors.Wrap(err, "store.UpdatePackageReferences")
			}

			// When inserting a new completed upload record, update the reference counts both to it from
			// existing uploads, as well as the reference counts to all of this new upload's dependencies.
			// We always keep this value up to date - we also decrement reference counts of dependencies
			// on upload deletion or when the set of uploads providing an existing package change.
			updated, err := tx.UpdateReferenceCounts(ctx, []int{upload.ID}, store.DependencyReferenceCountUpdateTypeAdd)
			if err != nil {
				return errors.Wrap(err, "store.UpdateReferenceCount")
			}
			trace.Log(otlog.Int("updatedReferencingUploads", updated))

			// Insert a companion record to this upload that will asynchronously trigger other workers to
			// sync/create referenced dependency repositories and queue auto-index records for the monikers
			// written into the lsif_references table attached by this index processing job.
			if _, err := tx.InsertDependencySyncingJob(ctx, upload.ID); err != nil {
				return errors.Wrap(err, "store.InsertDependencyIndexingJob")
			}

			// Mark this repository so that the commit updater process will pull the full commit graph from
			// gitserver and recalculate the nearest upload for each commit as well as which uploads are visible
			// from the tip of the default branch. We don't do this inside of the transaction as we re-calcalute
			// the entire set of data from scratch and we want to be able to coalesce requests for the same
			// repository rather than having a set of uploads for the same repo re-calculate nearly identical
			// data multiple times.
			if err := tx.MarkRepositoryAsDirty(ctx, upload.RepositoryID); err != nil {
				return errors.Wrap(err, "store.MarkRepositoryAsDirty")
			}

			return nil
		})
	})
}

func inTransaction(ctx context.Context, dbStore DBStore, fn func(tx DBStore) error) (err error) {
	tx, err := dbStore.Transact(ctx)
	if err != nil {
		return errors.Wrap(err, "store.Transact")
	}
	defer func() { err = tx.Done(err) }()

	return fn(tx)
}

// requeueDelay is the delay between processing attempts to process a record when waiting on
// gitserver to refresh. We'll requeue a record with this delay while the repo is cloning or
// while we're waiting for a commit to become available to the remote code host.
const requeueDelay = time.Minute

// requeueIfCloningOrCommitUnknown ensures that the repo and revision are resolvable. If the repo is currently
// cloning or if the commit does not exist, then the upload will be requeued and this function returns a true
// valued flag. Otherwise, the repo does not exist or there is an unexpected infrastructure error, which we'll
// fail on.
func requeueIfCloningOrCommitUnknown(ctx context.Context, logger log.Logger, db database.DB, workerStore dbworkerstore.Store, upload store.Upload, repo *types.Repo) (requeued bool, _ error) {
	_, err := backend.NewRepos(db).ResolveRev(ctx, repo, upload.Commit)
	if err == nil {
		// commit is resolvable
		return false, nil
	}

	var reason string
	if errors.HasType(err, &gitdomain.RevisionNotFoundError{}) {
		reason = "commit not found"
	} else if gitdomain.IsCloneInProgress(err) {
		reason = "repository still cloning"
	} else {
		return false, errors.Wrap(err, "repos.ResolveRev")
	}

	after := time.Now().UTC().Add(requeueDelay)

	if err := workerStore.Requeue(ctx, upload.ID, after); err != nil {
		return false, errors.Wrap(err, "store.Requeue")
	}
	logger.Warn("Requeued LSIF upload record",
		log.Int("id", upload.ID),
		log.String("reason", reason))
	return true, nil
}

// withUploadData will invoke the given function with a reader of the upload's raw data. The
// consumer should expect raw newline-delimited JSON content. If the function returns without
// an error, the upload file will be deleted.
func withUploadData(ctx context.Context, logger log.Logger, uploadStore uploadstore.Store, id int, trace observation.TraceLogger, fn func(r io.Reader) error) error {
	uploadFilename := fmt.Sprintf("upload-%d.lsif.gz", id)

	trace.Log(otlog.String("uploadFilename", uploadFilename))

	// Pull raw uploaded data from bucket
	rc, err := uploadStore.Get(ctx, uploadFilename)
	if err != nil {
		return errors.Wrap(err, "uploadStore.Get")
	}
	defer rc.Close()

	rc, err = gzip.NewReader(rc)
	if err != nil {
		return errors.Wrap(err, "gzip.NewReader")
	}
	defer rc.Close()

	if err := fn(rc); err != nil {
		return err
	}

	if err := uploadStore.Delete(ctx, uploadFilename); err != nil {
		logger.Warn("Failed to delete upload file",
			log.NamedError("err", err),
			log.String("filename", uploadFilename))
	}

	return nil
}

// writeData transactionally writes the given grouped bundle data into the given LSIF store.
func writeData(ctx context.Context, lsifStore LSIFStore, upload store.Upload, repo *types.Repo, isDefaultBranch bool, groupedBundleData *precise.GroupedBundleDataChans, trace observation.TraceLogger) (err error) {
	// Upsert values used for documentation search that have high contention. We do this with the raw LSIF store
	// instead of in the transaction below because the rows being upserted tend to have heavy contention.
	repositoryNameID, languageNameID, err := lsifStore.WriteDocumentationSearchPrework(ctx, upload, repo, isDefaultBranch)
	if err != nil {
		return errors.Wrap(err, "store.WriteDocumentationSearchPrework")
	}

	tx, err := lsifStore.Transact(ctx)
	if err != nil {
		return err
	}
	defer func() { err = tx.Done(err) }()

	if err := tx.WriteMeta(ctx, upload.ID, groupedBundleData.Meta); err != nil {
		return errors.Wrap(err, "store.WriteMeta")
	}
	count, err := tx.WriteDocuments(ctx, upload.ID, groupedBundleData.Documents)
	if err != nil {
		return errors.Wrap(err, "store.WriteDocuments")
	}
	trace.Log(otlog.Uint32("numDocuments", count))

	count, err = tx.WriteResultChunks(ctx, upload.ID, groupedBundleData.ResultChunks)
	if err != nil {
		return errors.Wrap(err, "store.WriteResultChunks")
	}
	trace.Log(otlog.Uint32("numResultChunks", count))

	count, err = tx.WriteDefinitions(ctx, upload.ID, groupedBundleData.Definitions)
	if err != nil {
		return errors.Wrap(err, "store.WriteDefinitions")
	}
	trace.Log(otlog.Uint32("numDefinitions", count))

	count, err = tx.WriteReferences(ctx, upload.ID, groupedBundleData.References)
	if err != nil {
		return errors.Wrap(err, "store.WriteReferences")
	}
	trace.Log(otlog.Uint32("numReferences", count))

	count, err = tx.WriteImplementations(ctx, upload.ID, groupedBundleData.Implementations)
	if err != nil {
		return errors.Wrap(err, "store.WriteImplementations")
	}
	trace.Log(otlog.Uint32("numImplementations", count))

	count, err = tx.WriteDocumentationPages(ctx, upload, repo, isDefaultBranch, groupedBundleData.DocumentationPages, repositoryNameID, languageNameID)
	if err != nil {
		return errors.Wrap(err, "store.WriteDocumentationPages")
	}
	trace.Log(otlog.Uint32("numDocPages", count))

	count, err = tx.WriteDocumentationPathInfo(ctx, upload.ID, groupedBundleData.DocumentationPathInfo)
	if err != nil {
		return errors.Wrap(err, "store.WriteDocumentationPathInfo")
	}
	trace.Log(otlog.Uint32("numDocPathInfo", count))

	count, err = tx.WriteDocumentationMappings(ctx, upload.ID, groupedBundleData.DocumentationMappings)
	if err != nil {
		return errors.Wrap(err, "store.WriteDocumentationMappings")
	}
	trace.Log(otlog.Uint32("numDocMappings", count))

	return nil
}

func isUniqueConstraintViolation(err error) bool {
	var e *pgconn.PgError
	return errors.As(err, &e) && e.Code == "23505"
}

func createLogFields(upload store.Upload) []otlog.Field {
	fields := []otlog.Field{
		otlog.Int("uploadID", upload.ID),
		otlog.Int("repositoryID", upload.RepositoryID),
		otlog.String("commit", upload.Commit),
		otlog.String("root", upload.Root),
		otlog.String("indexer", upload.Indexer),
		otlog.Int("queueDuration", int(time.Since(upload.UploadedAt))),
	}

	if upload.UploadSize != nil {
		fields = append(fields, otlog.Int64("uploadSize", *upload.UploadSize))
	}

	return fields
}<|MERGE_RESOLUTION|>--- conflicted
+++ resolved
@@ -53,11 +53,7 @@
 
 	var requeued bool
 
-<<<<<<< HEAD
-	ctx, otLogger, endObservation := h.handleOp.WithAndLogger(ctx, &err, observation.Args{})
-=======
-	ctx, logger, endObservation := h.handleOp.With(ctx, &err, observation.Args{})
->>>>>>> 50acbbff
+	ctx, otLogger, endObservation := h.handleOp.With(ctx, &err, observation.Args{})
 	defer func() {
 		endObservation(1, observation.Args{
 			LogFields: append(
