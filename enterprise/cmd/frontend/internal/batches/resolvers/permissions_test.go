package resolvers

import (
	"context"
	"fmt"
	"strings"
	"testing"
	"time"

	"github.com/google/go-cmp/cmp"
	"github.com/graph-gophers/graphql-go"
	"github.com/stretchr/testify/assert"

	"github.com/sourcegraph/sourcegraph/cmd/frontend/graphqlbackend"
	"github.com/sourcegraph/sourcegraph/enterprise/cmd/frontend/internal/batches/resolvers/apitest"
	"github.com/sourcegraph/sourcegraph/enterprise/internal/batches/service"
	"github.com/sourcegraph/sourcegraph/enterprise/internal/batches/store"
	ct "github.com/sourcegraph/sourcegraph/enterprise/internal/batches/testing"
	btypes "github.com/sourcegraph/sourcegraph/enterprise/internal/batches/types"
	"github.com/sourcegraph/sourcegraph/internal/actor"
	"github.com/sourcegraph/sourcegraph/internal/api"
	"github.com/sourcegraph/sourcegraph/internal/conf"
	"github.com/sourcegraph/sourcegraph/internal/database"
	"github.com/sourcegraph/sourcegraph/internal/database/dbtest"
	et "github.com/sourcegraph/sourcegraph/internal/encryption/testing"
	"github.com/sourcegraph/sourcegraph/internal/extsvc"
	"github.com/sourcegraph/sourcegraph/internal/extsvc/auth"
	"github.com/sourcegraph/sourcegraph/internal/extsvc/github"
	"github.com/sourcegraph/sourcegraph/internal/observation"
	"github.com/sourcegraph/sourcegraph/internal/repoupdater"
	"github.com/sourcegraph/sourcegraph/internal/types"
	batcheslib "github.com/sourcegraph/sourcegraph/lib/batches"
	"github.com/sourcegraph/sourcegraph/lib/log/logtest"
	"github.com/sourcegraph/sourcegraph/schema"
)

func TestPermissionLevels(t *testing.T) {
	if testing.Short() {
		t.Skip()
	}

	ct.MockRSAKeygen(t)

	logger := logtest.Scoped(t)
	db := database.NewDB(logger, dbtest.NewDB(logger, t))
	key := et.TestKey{}

	cstore := store.New(db, &observation.TestContext, key)
	sr := New(cstore)
<<<<<<< HEAD
	s, err := graphqlbackend.NewSchema(database.NewDB(logger, db), sr, nil, nil, nil, nil, nil, nil, nil, nil, nil, nil)
=======
	s, err := graphqlbackend.NewSchema(db, sr, nil, nil, nil, nil, nil, nil, nil, nil, nil, nil)
>>>>>>> 7f1aa182
	if err != nil {
		t.Fatal(err)
	}

	// SyncChangeset uses EnqueueChangesetSync and tries to talk to repo-updater, hence we need to mock it.
	repoupdater.MockEnqueueChangesetSync = func(ctx context.Context, ids []int64) error {
		return nil
	}
	t.Cleanup(func() { repoupdater.MockEnqueueChangesetSync = nil })

	ctx := context.Background()

	// Global test data that we reuse in every test
	adminID := ct.CreateTestUser(t, db, true).ID
	userID := ct.CreateTestUser(t, db, false).ID

	repoStore := database.ReposWith(logger, cstore)
	esStore := database.ExternalServicesWith(logger, cstore)

	repo := newGitHubTestRepo("github.com/sourcegraph/permission-levels-test", newGitHubExternalService(t, esStore))
	if err := repoStore.Create(ctx, repo); err != nil {
		t.Fatal(err)
	}

	changeset := &btypes.Changeset{
		RepoID:              repo.ID,
		ExternalServiceType: "github",
		ExternalID:          "1234",
	}
	if err := cstore.CreateChangeset(ctx, changeset); err != nil {
		t.Fatal(err)
	}

	createBatchChange := func(t *testing.T, s *store.Store, name string, userID int32, batchSpecID int64) (batchChangeID int64) {
		t.Helper()

		c := &btypes.BatchChange{
			Name:            name,
			CreatorID:       userID,
			NamespaceUserID: userID,
			LastApplierID:   userID,
			LastAppliedAt:   time.Now(),
			BatchSpecID:     batchSpecID,
		}
		if err := s.CreateBatchChange(ctx, c); err != nil {
			t.Fatal(err)
		}

		// We attach the changeset to the batch change so we can test syncChangeset
		changeset.BatchChanges = append(changeset.BatchChanges, btypes.BatchChangeAssoc{BatchChangeID: c.ID})
		if err := s.UpdateChangeset(ctx, changeset); err != nil {
			t.Fatal(err)
		}

		cs := &btypes.BatchSpec{UserID: userID, NamespaceUserID: userID}
		if err := s.CreateBatchSpec(ctx, cs); err != nil {
			t.Fatal(err)
		}

		return c.ID
	}

	createBatchSpec := func(t *testing.T, s *store.Store, userID int32) (randID string, id int64) {
		t.Helper()

		cs := &btypes.BatchSpec{UserID: userID, NamespaceUserID: userID}
		if err := s.CreateBatchSpec(ctx, cs); err != nil {
			t.Fatal(err)
		}

		return cs.RandID, cs.ID
	}

	createBatchSpecFromRaw := func(t *testing.T, s *store.Store, userID int32) (randID string, id int64) {
		t.Helper()

		// userCtx causes CreateBatchSpecFromRaw to set batchSpec.UserID to userID
		userCtx := actor.WithActor(ctx, actor.FromUser(userID))

		// We're using the service method here since it also creates a resolution job
		svc := service.New(s)
		spec, err := svc.CreateBatchSpecFromRaw(userCtx, service.CreateBatchSpecFromRawOpts{
			RawSpec:         ct.TestRawBatchSpecYAML,
			NamespaceUserID: userID,
		})
		if err != nil {
			t.Fatal(err)
		}

		return spec.RandID, spec.ID
	}

	createBatchSpecWorkspace := func(t *testing.T, s *store.Store, batchSpecID int64) (id int64) {
		t.Helper()

		ws := &btypes.BatchSpecWorkspace{
			BatchSpecID: batchSpecID,
			RepoID:      repo.ID,
		}
		if err := s.CreateBatchSpecWorkspace(ctx, ws); err != nil {
			t.Fatal(err)
		}

		return ws.ID
	}

	cleanUpBatchChanges := func(t *testing.T, s *store.Store) {
		t.Helper()

		batchChanges, next, err := s.ListBatchChanges(ctx, store.ListBatchChangesOpts{LimitOpts: store.LimitOpts{Limit: 1000}})
		if err != nil {
			t.Fatal(err)
		}
		if next != 0 {
			t.Fatalf("more batch changes in store")
		}

		for _, c := range batchChanges {
			if err := s.DeleteBatchChange(ctx, c.ID); err != nil {
				t.Fatal(err)
			}
		}
	}

	cleanUpBatchSpecs := func(t *testing.T, s *store.Store) {
		t.Helper()

		batchChanges, next, err := s.ListBatchSpecs(ctx, store.ListBatchSpecsOpts{
			LimitOpts:                   store.LimitOpts{Limit: 1000},
			IncludeLocallyExecutedSpecs: true,
		})
		if err != nil {
			t.Fatal(err)
		}
		if next != 0 {
			t.Fatalf("more batch specs in store")
		}

		for _, c := range batchChanges {
			if err := s.DeleteBatchSpec(ctx, c.ID); err != nil {
				t.Fatal(err)
			}
		}
	}

	t.Run("queries", func(t *testing.T) {
		cleanUpBatchChanges(t, cstore)

		adminBatchSpec, adminBatchSpecID := createBatchSpec(t, cstore, adminID)
		adminBatchChange := createBatchChange(t, cstore, "admin", adminID, adminBatchSpecID)
		userBatchSpec, userBatchSpecID := createBatchSpec(t, cstore, userID)
		userBatchChange := createBatchChange(t, cstore, "user", userID, userBatchSpecID)

		adminBatchSpecCreatedFromRawRandID, _ := createBatchSpecFromRaw(t, cstore, adminID)
		userBatchSpecCreatedFromRawRandID, _ := createBatchSpecFromRaw(t, cstore, userID)

		t.Run("BatchChangeByID", func(t *testing.T) {
			tests := []struct {
				name                    string
				currentUser             int32
				batchChange             int64
				wantViewerCanAdminister bool
			}{
				{
					name:                    "site-admin viewing own batch change",
					currentUser:             adminID,
					batchChange:             adminBatchChange,
					wantViewerCanAdminister: true,
				},
				{
					name:                    "non-site-admin viewing other's batch change",
					currentUser:             userID,
					batchChange:             adminBatchChange,
					wantViewerCanAdminister: false,
				},
				{
					name:                    "site-admin viewing other's batch change",
					currentUser:             adminID,
					batchChange:             userBatchChange,
					wantViewerCanAdminister: true,
				},
				{
					name:                    "non-site-admin viewing own batch change",
					currentUser:             userID,
					batchChange:             userBatchChange,
					wantViewerCanAdminister: true,
				},
			}

			for _, tc := range tests {
				t.Run(tc.name, func(t *testing.T) {
					graphqlID := string(marshalBatchChangeID(tc.batchChange))

					var res struct{ Node apitest.BatchChange }

					input := map[string]any{"batchChange": graphqlID}
					queryBatchChange := `
				  query($batchChange: ID!) {
				    node(id: $batchChange) { ... on BatchChange { id, viewerCanAdminister } }
				  }`

					actorCtx := actor.WithActor(ctx, actor.FromUser(tc.currentUser))
					apitest.MustExec(actorCtx, t, s, input, &res, queryBatchChange)

					if have, want := res.Node.ID, graphqlID; have != want {
						t.Fatalf("queried batch change has wrong id %q, want %q", have, want)
					}
					if have, want := res.Node.ViewerCanAdminister, tc.wantViewerCanAdminister; have != want {
						t.Fatalf("queried batch change's ViewerCanAdminister is wrong %t, want %t", have, want)
					}
				})
			}
		})

		t.Run("BatchSpecByID", func(t *testing.T) {
			tests := []struct {
				name                    string
				currentUser             int32
				batchSpec               string
				wantViewerCanAdminister bool
			}{
				{
					name:                    "site-admin viewing own batch spec",
					currentUser:             adminID,
					batchSpec:               adminBatchSpec,
					wantViewerCanAdminister: true,
				},
				{
					name:                    "site-admin viewing own created-from-raw batch spec",
					currentUser:             adminID,
					batchSpec:               adminBatchSpecCreatedFromRawRandID,
					wantViewerCanAdminister: true,
				},
				{
					name:                    "site-admin viewing other's batch spec",
					currentUser:             adminID,
					batchSpec:               userBatchSpec,
					wantViewerCanAdminister: true,
				},
				{
					name:                    "site-admin viewing other's created-from-raw batch spec",
					currentUser:             adminID,
					batchSpec:               userBatchSpecCreatedFromRawRandID,
					wantViewerCanAdminister: true,
				},
				{
					name:                    "non-site-admin viewing own batch spec",
					currentUser:             userID,
					batchSpec:               userBatchSpec,
					wantViewerCanAdminister: true,
				},
				{
					name:                    "non-site-admin viewing own created-from-raw batch spec",
					currentUser:             userID,
					batchSpec:               userBatchSpecCreatedFromRawRandID,
					wantViewerCanAdminister: true,
				},
				{
					name:                    "non-site-admin viewing other's batch spec",
					currentUser:             userID,
					batchSpec:               adminBatchSpec,
					wantViewerCanAdminister: false,
				},
				{
					name:                    "non-site-admin viewing other's created-from-raw batch spec",
					currentUser:             userID,
					batchSpec:               adminBatchSpecCreatedFromRawRandID,
					wantViewerCanAdminister: false,
				},
			}

			for _, tc := range tests {
				t.Run(tc.name, func(t *testing.T) {
					graphqlID := string(marshalBatchSpecRandID(tc.batchSpec))

					var res struct{ Node apitest.BatchSpec }

					input := map[string]any{"batchSpec": graphqlID}
					queryBatchSpec := `
				  query($batchSpec: ID!) {
				    node(id: $batchSpec) { ... on BatchSpec { id, viewerCanAdminister } }
				  }`

					actorCtx := actor.WithActor(ctx, actor.FromUser(tc.currentUser))
					apitest.MustExec(actorCtx, t, s, input, &res, queryBatchSpec)

					if have, want := res.Node.ID, graphqlID; have != want {
						t.Fatalf("queried batch spec has wrong id %q, want %q", have, want)
					}
					if have, want := res.Node.ViewerCanAdminister, tc.wantViewerCanAdminister; have != want {
						t.Fatalf("queried batch spec's ViewerCanAdminister is wrong %t, want %t", have, want)
					}
				})
			}
		})

		t.Run("User.BatchChangesCodeHosts", func(t *testing.T) {
			tests := []struct {
				name        string
				currentUser int32
				user        int32
				wantErr     bool
			}{
				{
					name:        "site-admin viewing other user",
					currentUser: adminID,
					user:        userID,
					wantErr:     false,
				},
				{
					name:        "non-site-admin viewing other's hosts",
					currentUser: userID,
					user:        adminID,
					wantErr:     true,
				},
				{
					name:        "non-site-admin viewing own hosts",
					currentUser: userID,
					user:        userID,
					wantErr:     false,
				},
			}

			for _, tc := range tests {
				t.Run(tc.name, func(t *testing.T) {
					pruneUserCredentials(t, db, key)
					pruneSiteCredentials(t, cstore)

					graphqlID := string(graphqlbackend.MarshalUserID(tc.user))

					var res struct{ Node apitest.User }

					input := map[string]any{"user": graphqlID}
					queryCodeHosts := `
				  query($user: ID!) {
				    node(id: $user) { ... on User { batchChangesCodeHosts { totalCount } } }
				  }`

					actorCtx := actor.WithActor(ctx, actor.FromUser(tc.currentUser))
					errors := apitest.Exec(actorCtx, t, s, input, &res, queryCodeHosts)
					if !tc.wantErr && len(errors) != 0 {
						t.Fatalf("got error but didn't expect one: %+v", errors)
					} else if tc.wantErr && len(errors) == 0 {
						t.Fatal("expected error but got none")
					}
				})
			}
		})

		t.Run("BatchChangesCredentialByID", func(t *testing.T) {
			tests := []struct {
				name        string
				currentUser int32
				user        int32
				wantErr     bool
			}{
				{
					name:        "site-admin viewing other user",
					currentUser: adminID,
					user:        userID,
					wantErr:     false,
				},
				{
					name:        "non-site-admin viewing other's credential",
					currentUser: userID,
					user:        adminID,
					wantErr:     true,
				},
				{
					name:        "non-site-admin viewing own credential",
					currentUser: userID,
					user:        userID,
					wantErr:     false,
				},

				{
					name:        "site-admin viewing site-credential",
					currentUser: adminID,
					user:        0,
					wantErr:     false,
				},
				{
					name:        "non-site-admin viewing site-credential",
					currentUser: userID,
					user:        0,
					wantErr:     true,
				},
			}

			for _, tc := range tests {
				t.Run(tc.name, func(t *testing.T) {
					pruneUserCredentials(t, db, key)
					pruneSiteCredentials(t, cstore)

					var graphqlID graphql.ID
					if tc.user != 0 {
						cred, err := cstore.UserCredentials().Create(ctx, database.UserCredentialScope{
							Domain:              database.UserCredentialDomainBatches,
							ExternalServiceID:   "https://github.com/",
							ExternalServiceType: extsvc.TypeGitHub,
							UserID:              tc.user,
						}, &auth.OAuthBearerToken{Token: "SOSECRET"})
						if err != nil {
							t.Fatal(err)
						}
						graphqlID = marshalBatchChangesCredentialID(cred.ID, false)
					} else {
						cred := &btypes.SiteCredential{
							ExternalServiceID:   "https://github.com/",
							ExternalServiceType: extsvc.TypeGitHub,
						}
						token := &auth.OAuthBearerToken{Token: "SOSECRET"}
						if err := cstore.CreateSiteCredential(ctx, cred, token); err != nil {
							t.Fatal(err)
						}
						graphqlID = marshalBatchChangesCredentialID(cred.ID, true)
					}

					var res struct {
						Node apitest.BatchChangesCredential
					}

					input := map[string]any{"id": graphqlID}
					queryCodeHosts := `
				  query($id: ID!) {
				    node(id: $id) { ... on BatchChangesCredential { id } }
				  }`

					actorCtx := actor.WithActor(ctx, actor.FromUser(tc.currentUser))
					errors := apitest.Exec(actorCtx, t, s, input, &res, queryCodeHosts)
					if !tc.wantErr && len(errors) != 0 {
						t.Fatalf("got error but didn't expect one: %v", errors)
					} else if tc.wantErr && len(errors) == 0 {
						t.Fatal("expected error but got none")
					}
					if !tc.wantErr {
						if have, want := res.Node.ID, string(graphqlID); have != want {
							t.Fatalf("invalid node returned, wanted ID=%q, have=%q", want, have)
						}
					}
				})
			}
		})

		t.Run("BatchChanges", func(t *testing.T) {
			tests := []struct {
				name                string
				currentUser         int32
				viewerCanAdminister bool
				wantBatchChanges    []int64
			}{
				{
					name:                "admin listing viewerCanAdminister: true",
					currentUser:         adminID,
					viewerCanAdminister: true,
					wantBatchChanges:    []int64{adminBatchChange, userBatchChange},
				},
				{
					name:                "user listing viewerCanAdminister: true",
					currentUser:         userID,
					viewerCanAdminister: true,
					wantBatchChanges:    []int64{userBatchChange},
				},
				{
					name:                "admin listing viewerCanAdminister: false",
					currentUser:         adminID,
					viewerCanAdminister: false,
					wantBatchChanges:    []int64{adminBatchChange, userBatchChange},
				},
				{
					name:                "user listing viewerCanAdminister: false",
					currentUser:         userID,
					viewerCanAdminister: false,
					wantBatchChanges:    []int64{adminBatchChange, userBatchChange},
				},
			}
			for _, tc := range tests {
				t.Run(tc.name, func(t *testing.T) {
					actorCtx := actor.WithActor(context.Background(), actor.FromUser(tc.currentUser))
					expectedIDs := make(map[string]bool, len(tc.wantBatchChanges))
					for _, c := range tc.wantBatchChanges {
						graphqlID := string(marshalBatchChangeID(c))
						expectedIDs[graphqlID] = true
					}

					query := fmt.Sprintf(`
				query {
					batchChanges(viewerCanAdminister: %t) { totalCount, nodes { id } }
					node(id: %q) {
						id
						... on ExternalChangeset {
							batchChanges(viewerCanAdminister: %t) { totalCount, nodes { id } }
						}
					}
					}`, tc.viewerCanAdminister, marshalChangesetID(changeset.ID), tc.viewerCanAdminister)
					var res struct {
						BatchChanges apitest.BatchChangeConnection
						Node         apitest.Changeset
					}
					apitest.MustExec(actorCtx, t, s, nil, &res, query)
					for _, conn := range []apitest.BatchChangeConnection{res.BatchChanges, res.Node.BatchChanges} {
						if have, want := conn.TotalCount, len(tc.wantBatchChanges); have != want {
							t.Fatalf("wrong count of batch changes returned, want=%d have=%d", want, have)
						}
						if have, want := conn.TotalCount, len(conn.Nodes); have != want {
							t.Fatalf("totalCount and nodes length don't match, want=%d have=%d", want, have)
						}
						for _, node := range conn.Nodes {
							if _, ok := expectedIDs[node.ID]; !ok {
								t.Fatalf("received wrong batch change with id %q", node.ID)
							}
						}
					}
				})
			}
		})

		t.Run("BatchSpecs", func(t *testing.T) {
			cleanUpBatchChanges(t, cstore)
			cleanUpBatchSpecs(t, cstore)

			adminBatchSpecCreatedFromRawRandID, adminBatchSpecCreatedFromRawID := createBatchSpecFromRaw(t, cstore, adminID)
			adminBatchSpecCreatedRandID, adminBatchSpecCreatedID := createBatchSpec(t, cstore, adminID)

			userBatchSpecCreatedFromRawRandID, userBatchSpecCreatedFromRawID := createBatchSpecFromRaw(t, cstore, userID)
			userBatchSpecCreatedRandID, userBatchSpecCreatedID := createBatchSpec(t, cstore, userID)

			type ids struct {
				randID string
				id     int64
			}

			tests := []struct {
				name           string
				currentUser    int32
				wantBatchSpecs []ids
			}{
				{
					name:        "admin listing",
					currentUser: adminID,
					wantBatchSpecs: []ids{
						{adminBatchSpecCreatedRandID, adminBatchSpecCreatedID},
						{userBatchSpecCreatedRandID, userBatchSpecCreatedID},
						{adminBatchSpecCreatedFromRawRandID, adminBatchSpecCreatedFromRawID},
						{userBatchSpecCreatedFromRawRandID, userBatchSpecCreatedFromRawID},
					},
				},
				{
					name:        "user listing",
					currentUser: userID,
					wantBatchSpecs: []ids{
						{adminBatchSpecCreatedRandID, adminBatchSpecCreatedID},
						{userBatchSpecCreatedRandID, userBatchSpecCreatedID},
						{userBatchSpecCreatedFromRawRandID, userBatchSpecCreatedFromRawID},
					},
				},
			}

			for _, tc := range tests {
				t.Run(tc.name, func(t *testing.T) {
					actorCtx := actor.WithActor(context.Background(), actor.FromUser(tc.currentUser))
					expectedIDs := make(map[string]bool, len(tc.wantBatchSpecs))
					for _, ids := range tc.wantBatchSpecs {
						graphqlID := string(marshalBatchSpecRandID(ids.randID))
						expectedIDs[graphqlID] = true
					}

					input := map[string]any{
						"includeLocallyExecutedSpecs": true,
					}

					query := `
query($includeLocallyExecutedSpecs: Boolean) {
	batchSpecs(includeLocallyExecutedSpecs: $includeLocallyExecutedSpecs) {
		totalCount, nodes { id }
	}
}`

					var res struct{ BatchSpecs apitest.BatchSpecConnection }
					apitest.MustExec(actorCtx, t, s, input, &res, query)

					if have, want := res.BatchSpecs.TotalCount, len(tc.wantBatchSpecs); have != want {
						t.Fatalf("wrong count of batch changes returned, want=%d have=%d", want, have)
					}
					if have, want := res.BatchSpecs.TotalCount, len(res.BatchSpecs.Nodes); have != want {
						t.Fatalf("totalCount and nodes length don't match, want=%d have=%d", want, have)
					}
					for _, node := range res.BatchSpecs.Nodes {
						if _, ok := expectedIDs[node.ID]; !ok {
							t.Fatalf("received wrong batch change with id %q", node.ID)
						}
					}
				})
			}
		})

		t.Run("BatchSpecWorkspaceByID", func(t *testing.T) {
			tests := []struct {
				name        string
				currentUser int32
				user        int32
				wantErr     bool
			}{
				{
					name:        "site-admin viewing other user",
					currentUser: adminID,
					user:        userID,
					wantErr:     false,
				},
				{
					name:        "non-site-admin viewing other's workspace",
					currentUser: userID,
					user:        adminID,
					wantErr:     false,
				},
				{
					name:        "non-site-admin viewing own workspace",
					currentUser: userID,
					user:        userID,
					wantErr:     false,
				},
			}

			for _, tc := range tests {
				t.Run(tc.name, func(t *testing.T) {
					_, batchSpecID := createBatchSpecFromRaw(t, cstore, tc.user)
					workspaceID := createBatchSpecWorkspace(t, cstore, batchSpecID)

					graphqlID := string(marshalBatchSpecWorkspaceID(workspaceID))

					var res struct{ Node apitest.BatchSpecWorkspace }

					input := map[string]any{"id": graphqlID}
					query := `query($id: ID!) { node(id: $id) { ... on BatchSpecWorkspace { id } } }`

					actorCtx := actor.WithActor(ctx, actor.FromUser(tc.currentUser))

					errors := apitest.Exec(actorCtx, t, s, input, &res, query)
					if !tc.wantErr && len(errors) != 0 {
						t.Fatalf("got error but didn't expect one: %v", errors)
					} else if tc.wantErr && len(errors) == 0 {
						t.Fatal("expected error but got none")
					}
					if !tc.wantErr {
						if have, want := res.Node.ID, graphqlID; have != want {
							t.Fatalf("invalid node returned, wanted ID=%q, have=%q", want, have)
						}
					}
				})
			}
		})

		t.Run("CheckBatchChangesCredential", func(t *testing.T) {
			service.Mocks.ValidateAuthenticator = func(ctx context.Context, externalServiceID, externalServiceType string, a auth.Authenticator) error {
				return nil
			}
			t.Cleanup(func() {
				service.Mocks.Reset()
			})

			tests := []struct {
				name        string
				currentUser int32
				user        int32
				wantErr     bool
			}{
				{
					name:        "site-admin viewing other user",
					currentUser: adminID,
					user:        userID,
					wantErr:     false,
				},
				{
					name:        "non-site-admin viewing other's credential",
					currentUser: userID,
					user:        adminID,
					wantErr:     true,
				},
				{
					name:        "non-site-admin viewing own credential",
					currentUser: userID,
					user:        userID,
					wantErr:     false,
				},

				{
					name:        "site-admin viewing site-credential",
					currentUser: adminID,
					user:        0,
					wantErr:     false,
				},
				{
					name:        "non-site-admin viewing site-credential",
					currentUser: userID,
					user:        0,
					wantErr:     true,
				},
			}

			for _, tc := range tests {
				t.Run(tc.name, func(t *testing.T) {
					pruneUserCredentials(t, db, key)
					pruneSiteCredentials(t, cstore)

					var graphqlID graphql.ID
					if tc.user != 0 {
						cred, err := cstore.UserCredentials().Create(ctx, database.UserCredentialScope{
							Domain:              database.UserCredentialDomainBatches,
							ExternalServiceID:   "https://github.com/",
							ExternalServiceType: extsvc.TypeGitHub,
							UserID:              tc.user,
						}, &auth.OAuthBearerToken{Token: "SOSECRET"})
						if err != nil {
							t.Fatal(err)
						}
						graphqlID = marshalBatchChangesCredentialID(cred.ID, false)
					} else {
						cred := &btypes.SiteCredential{
							ExternalServiceID:   "https://github.com/",
							ExternalServiceType: extsvc.TypeGitHub,
						}
						token := &auth.OAuthBearerToken{Token: "SOSECRET"}
						if err := cstore.CreateSiteCredential(ctx, cred, token); err != nil {
							t.Fatal(err)
						}
						graphqlID = marshalBatchChangesCredentialID(cred.ID, true)
					}

					var res struct {
						CheckBatchChangesCredential apitest.EmptyResponse
					}

					input := map[string]any{"id": graphqlID}
					query := `query($id: ID!) { checkBatchChangesCredential(batchChangesCredential: $id) { alwaysNil } }`

					actorCtx := actor.WithActor(ctx, actor.FromUser(tc.currentUser))
					errors := apitest.Exec(actorCtx, t, s, input, &res, query)
					if !tc.wantErr {
						assert.Len(t, errors, 0)
					} else if tc.wantErr {
						assert.Len(t, errors, 1)
					}
				})
			}
		})
	})

	t.Run("batch change mutations", func(t *testing.T) {
		mutations := []struct {
			name         string
			mutationFunc func(userID, batchChangeID, changesetID, batchSpecID string) string
		}{
			{
				name: "createBatchChange",
				mutationFunc: func(userID, batchChangeID, changesetID, batchSpecID string) string {
					return fmt.Sprintf(`mutation { createBatchChange(batchSpec: %q) { id } }`, batchSpecID)
				},
			},
			{
				name: "closeBatchChange",
				mutationFunc: func(userID, batchChangeID, changesetID, batchSpecID string) string {
					return fmt.Sprintf(`mutation { closeBatchChange(batchChange: %q, closeChangesets: false) { id } }`, batchChangeID)
				},
			},
			{
				name: "deleteBatchChange",
				mutationFunc: func(userID, batchChangeID, changesetID, batchSpecID string) string {
					return fmt.Sprintf(`mutation { deleteBatchChange(batchChange: %q) { alwaysNil } } `, batchChangeID)
				},
			},
			{
				name: "syncChangeset",
				mutationFunc: func(userID, batchChangeID, changesetID, batchSpecID string) string {
					return fmt.Sprintf(`mutation { syncChangeset(changeset: %q) { alwaysNil } }`, changesetID)
				},
			},
			{
				name: "reenqueueChangeset",
				mutationFunc: func(userID, batchChangeID, changesetID, batchSpecID string) string {
					return fmt.Sprintf(`mutation { reenqueueChangeset(changeset: %q) { id } }`, changesetID)
				},
			},
			{
				name: "applyBatchChange",
				mutationFunc: func(userID, batchChangeID, changesetID, batchSpecID string) string {
					return fmt.Sprintf(`mutation { applyBatchChange(batchSpec: %q) { id } }`, batchSpecID)
				},
			},
			{
				name: "moveBatchChange",
				mutationFunc: func(userID, batchChangeID, changesetID, batchSpecID string) string {
					return fmt.Sprintf(`mutation { moveBatchChange(batchChange: %q, newName: "foobar") { id } }`, batchChangeID)
				},
			},
			{
				name: "createChangesetComments",
				mutationFunc: func(userID, batchChangeID, changesetID, batchSpecID string) string {
					return fmt.Sprintf(`mutation { createChangesetComments(batchChange: %q, changesets: [%q], body: "test") { id } }`, batchChangeID, changesetID)
				},
			},
			{
				name: "reenqueueChangesets",
				mutationFunc: func(userID, batchChangeID, changesetID, batchSpecID string) string {
					return fmt.Sprintf(`mutation { reenqueueChangesets(batchChange: %q, changesets: [%q]) { id } }`, batchChangeID, changesetID)
				},
			},
			{
				name: "mergeChangesets",
				mutationFunc: func(userID, batchChangeID, changesetID, batchSpecID string) string {
					return fmt.Sprintf(`mutation { mergeChangesets(batchChange: %q, changesets: [%q]) { id } }`, batchChangeID, changesetID)
				},
			},
			{
				name: "closeChangesets",
				mutationFunc: func(userID, batchChangeID, changesetID, batchSpecID string) string {
					return fmt.Sprintf(`mutation { closeChangesets(batchChange: %q, changesets: [%q]) { id } }`, batchChangeID, changesetID)
				},
			},
			{
				name: "createEmptyBatchChange",
				mutationFunc: func(userID, batchChangeID, changesetID, batchSpecID string) string {
					return fmt.Sprintf(`mutation { createEmptyBatchChange(namespace: %q, name: "testing") { id } }`, userID)
				},
			},
		}

		for _, m := range mutations {
			t.Run(m.name, func(t *testing.T) {
				tests := []struct {
					name              string
					currentUser       int32
					batchChangeAuthor int32
					wantAuthErr       bool

					// If batches.restrictToAdmins is enabled, should an error
					// be generated?
					wantDisabledErr bool
				}{
					{
						name:              "unauthorized",
						currentUser:       userID,
						batchChangeAuthor: adminID,
						wantAuthErr:       true,
						wantDisabledErr:   true,
					},
					{
						name:              "authorized batch change owner",
						currentUser:       userID,
						batchChangeAuthor: userID,
						wantAuthErr:       false,
						wantDisabledErr:   true,
					},
					{
						name:              "authorized site-admin",
						currentUser:       adminID,
						batchChangeAuthor: userID,
						wantAuthErr:       false,
						wantDisabledErr:   false,
					},
				}

				for _, tc := range tests {
					for _, restrict := range []bool{true, false} {
						t.Run(fmt.Sprintf("%s restrict: %v", tc.name, restrict), func(t *testing.T) {
							cleanUpBatchChanges(t, cstore)

							batchSpecRandID, batchSpecID := createBatchSpec(t, cstore, tc.batchChangeAuthor)
							batchChagneID := createBatchChange(t, cstore, "test-batch-change", tc.batchChangeAuthor, batchSpecID)

							// We add the changeset to the batch change. It doesn't
							// matter for the addChangesetsToBatchChange mutation,
							// since that is idempotent and we want to solely
							// check for auth errors.
							changeset.BatchChanges = []btypes.BatchChangeAssoc{{BatchChangeID: batchChagneID}}
							if err := cstore.UpdateChangeset(ctx, changeset); err != nil {
								t.Fatal(err)
							}

							mutation := m.mutationFunc(
								string(graphqlbackend.MarshalUserID(tc.batchChangeAuthor)),
								string(marshalBatchChangeID(batchChagneID)),
								string(marshalChangesetID(changeset.ID)),
								string(marshalBatchSpecRandID(batchSpecRandID)),
							)

							assertAuthorizationResponse(t, ctx, s, nil, mutation, tc.currentUser, restrict, tc.wantDisabledErr, tc.wantAuthErr)
						})
					}
				}
			})
		}
	})

	t.Run("spec mutations", func(t *testing.T) {
		mutations := []struct {
			name         string
			mutationFunc func(userID string) string
		}{
			{
				name: "createChangesetSpec",
				mutationFunc: func(_ string) string {
					return `mutation { createChangesetSpec(changesetSpec: "{}") { type } }`
				},
			},
			{
				name: "createBatchSpec",
				mutationFunc: func(userID string) string {
					return fmt.Sprintf(`
					mutation {
						createBatchSpec(namespace: %q, batchSpec: "{}", changesetSpecs: []) {
							id
						}
					}`, userID)
				},
			},
			{
				name: "createBatchSpecFromRaw",
				mutationFunc: func(userID string) string {
					return fmt.Sprintf(`
					mutation {
						createBatchSpecFromRaw(namespace: %q, batchSpec: "name: testing") {
							id
						}
					}`, userID)
				},
			},
		}

		for _, m := range mutations {
			t.Run(m.name, func(t *testing.T) {
				tests := []struct {
					name        string
					currentUser int32
					wantAuthErr bool
				}{
					{name: "no user", currentUser: 0, wantAuthErr: true},
					{name: "user", currentUser: userID, wantAuthErr: false},
					{name: "site-admin", currentUser: adminID, wantAuthErr: false},
				}

				for _, tc := range tests {
					t.Run(tc.name, func(t *testing.T) {
						cleanUpBatchChanges(t, cstore)

						namespaceID := string(graphqlbackend.MarshalUserID(tc.currentUser))
						if tc.currentUser == 0 {
							// If we don't have a currentUser we try to create
							// a batch change in another namespace, solely for the
							// purposes of this test.
							namespaceID = string(graphqlbackend.MarshalUserID(userID))
						}
						mutation := m.mutationFunc(namespaceID)

						assertAuthorizationResponse(t, ctx, s, nil, mutation, tc.currentUser, false, false, tc.wantAuthErr)
					})
				}
			})
		}
	})

	t.Run("batch spec execution mutations", func(t *testing.T) {
		mutations := []struct {
			name         string
			mutationFunc func(batchSpecID, workspaceID string) string
		}{
			{
				name: "executeBatchSpec",
				mutationFunc: func(batchSpecID, _ string) string {
					return fmt.Sprintf(`mutation { executeBatchSpec(batchSpec: %q) { id } }`, batchSpecID)
				},
			},
			{
				name: "replaceBatchSpecInput",
				mutationFunc: func(batchSpecID, _ string) string {
					return fmt.Sprintf(`mutation { replaceBatchSpecInput(previousSpec: %q, batchSpec: "name: testing2") { id } }`, batchSpecID)
				},
			},
			{
				name: "retryBatchSpecWorkspaceExecution",
				mutationFunc: func(_, workspaceID string) string {
					return fmt.Sprintf(`mutation { retryBatchSpecWorkspaceExecution(batchSpecWorkspaces: [%q]) { alwaysNil } }`, workspaceID)
				},
			},
			{
				name: "retryBatchSpecExecution",
				mutationFunc: func(batchSpecID, _ string) string {
					return fmt.Sprintf(`mutation { retryBatchSpecExecution(batchSpec: %q) { id } }`, batchSpecID)
				},
			},
			{
				name: "cancelBatchSpecExecution",
				mutationFunc: func(batchSpecID, _ string) string {
					return fmt.Sprintf(`mutation { cancelBatchSpecExecution(batchSpec: %q) { id } }`, batchSpecID)
				},
			},
			// TODO: Uncomment once implemented.
			// {
			// 	name: "cancelBatchSpecWorkspaceExecution",
			// 	mutationFunc: func(_, workspaceID string) string {
			// 		return fmt.Sprintf(`mutation { cancelBatchSpecWorkspaceExecution(batchSpecWorkspaces: [%q]) { alwaysNil } }`, workspaceID)
			// 	},
			// },
			// TODO: Once implemented, add test for EnqueueBatchSpecWorkspaceExecution
			// TODO: Once implemented, add test for ToggleBatchSpecAutoApply
			// TODO: Once implemented, add test for DeleteBatchSpec
		}

		for _, m := range mutations {
			t.Run(m.name, func(t *testing.T) {
				tests := []struct {
					name            string
					currentUser     int32
					batchSpecAuthor int32
					wantAuthErr     bool

					// If batches.restrictToAdmins is enabled, should an error
					// be generated?
					wantDisabledErr bool
				}{
					{
						name:            "unauthorized",
						currentUser:     userID,
						batchSpecAuthor: adminID,
						wantAuthErr:     true,
						wantDisabledErr: true,
					},
					{
						name:            "authorized batch change owner",
						currentUser:     userID,
						batchSpecAuthor: userID,
						wantAuthErr:     false,
						wantDisabledErr: true,
					},
					{
						name:            "authorized site-admin",
						currentUser:     adminID,
						batchSpecAuthor: userID,
						wantAuthErr:     false,
						wantDisabledErr: false,
					},
				}

				for _, tc := range tests {
					for _, restrict := range []bool{true, false} {
						t.Run(fmt.Sprintf("%s restrict: %v", tc.name, restrict), func(t *testing.T) {
							cleanUpBatchChanges(t, cstore)

							batchSpecRandID, batchSpecID := createBatchSpecFromRaw(t, cstore, tc.batchSpecAuthor)
							workspaceID := createBatchSpecWorkspace(t, cstore, batchSpecID)

							mutation := m.mutationFunc(
								string(marshalBatchSpecRandID(batchSpecRandID)),
								string(marshalBatchSpecWorkspaceID(workspaceID)),
							)

							assertAuthorizationResponse(t, ctx, s, nil, mutation, tc.currentUser, restrict, tc.wantDisabledErr, tc.wantAuthErr)
						})
					}
				}
			})
		}
	})

	t.Run("credentials mutations", func(t *testing.T) {
		t.Run("CreateBatchChangesCredential", func(t *testing.T) {
			tests := []struct {
				name        string
				currentUser int32
				user        int32
				wantAuthErr bool
			}{
				{
					name:        "site-admin for other user",
					currentUser: adminID,
					user:        userID,
					wantAuthErr: false,
				},
				{
					name:        "non-site-admin for other user",
					currentUser: userID,
					user:        adminID,
					wantAuthErr: true,
				},
				{
					name:        "non-site-admin for self",
					currentUser: userID,
					user:        userID,
					wantAuthErr: false,
				},

				{
					name:        "site-admin for site-wide",
					currentUser: adminID,
					user:        0,
					wantAuthErr: false,
				},
				{
					name:        "non-site-admin for site-wide",
					currentUser: userID,
					user:        0,
					wantAuthErr: true,
				},
			}

			for _, tc := range tests {
				t.Run(tc.name, func(t *testing.T) {
					pruneUserCredentials(t, db, key)
					pruneSiteCredentials(t, cstore)

					input := map[string]any{
						"externalServiceKind": extsvc.KindGitHub,
						"externalServiceURL":  "https://github.com/",
						"credential":          "SOSECRET",
					}
					if tc.user != 0 {
						input["user"] = graphqlbackend.MarshalUserID(tc.user)
					}
					mutationCreateBatchChangesCredential := `
					mutation($user: ID, $externalServiceKind: ExternalServiceKind!, $externalServiceURL: String!, $credential: String!) {
						createBatchChangesCredential(
							user: $user,
							externalServiceKind: $externalServiceKind,
							externalServiceURL: $externalServiceURL,
							credential: $credential
						) { id }
					}`

					assertAuthorizationResponse(t, ctx, s, input, mutationCreateBatchChangesCredential, tc.currentUser, false, false, tc.wantAuthErr)
				})
			}
		})

		t.Run("DeleteBatchChangesCredential", func(t *testing.T) {
			tests := []struct {
				name        string
				currentUser int32
				user        int32
				wantAuthErr bool
			}{
				{
					name:        "site-admin for other user",
					currentUser: adminID,
					user:        userID,
					wantAuthErr: false,
				},
				{
					name:        "non-site-admin for other user",
					currentUser: userID,
					user:        adminID,
					wantAuthErr: true,
				},
				{
					name:        "non-site-admin for self",
					currentUser: userID,
					user:        userID,
					wantAuthErr: false,
				},

				{
					name:        "site-admin for site-credential",
					currentUser: adminID,
					user:        0,
					wantAuthErr: false,
				},
				{
					name:        "non-site-admin for site-credential",
					currentUser: userID,
					user:        0,
					wantAuthErr: true,
				},
			}

			for _, tc := range tests {
				t.Run(tc.name, func(t *testing.T) {
					pruneUserCredentials(t, db, key)
					pruneSiteCredentials(t, cstore)

					var batchChangesCredentialID graphql.ID
					if tc.user != 0 {
						cred, err := cstore.UserCredentials().Create(ctx, database.UserCredentialScope{
							Domain:              database.UserCredentialDomainBatches,
							ExternalServiceID:   "https://github.com/",
							ExternalServiceType: extsvc.TypeGitHub,
							UserID:              tc.user,
						}, &auth.OAuthBearerToken{Token: "SOSECRET"})
						if err != nil {
							t.Fatal(err)
						}
						batchChangesCredentialID = marshalBatchChangesCredentialID(cred.ID, false)
					} else {
						cred := &btypes.SiteCredential{
							ExternalServiceID:   "https://github.com/",
							ExternalServiceType: extsvc.TypeGitHub,
						}
						token := &auth.OAuthBearerToken{Token: "SOSECRET"}
						if err := cstore.CreateSiteCredential(ctx, cred, token); err != nil {
							t.Fatal(err)
						}
						batchChangesCredentialID = marshalBatchChangesCredentialID(cred.ID, true)
					}

					input := map[string]any{
						"batchChangesCredential": batchChangesCredentialID,
					}
					mutationDeleteBatchChangesCredential := `
					mutation($batchChangesCredential: ID!) {
						deleteBatchChangesCredential(batchChangesCredential: $batchChangesCredential) { alwaysNil }
					}`

					assertAuthorizationResponse(t, ctx, s, input, mutationDeleteBatchChangesCredential, tc.currentUser, false, false, tc.wantAuthErr)
				})
			}
		})
	})
}

func TestRepositoryPermissions(t *testing.T) {
	if testing.Short() {
		t.Skip()
	}

	logger := logtest.Scoped(t)

	db := database.NewDB(logger, dbtest.NewDB(logger, t))

	bstore := store.New(db, &observation.TestContext, nil)
	sr := &Resolver{store: bstore}
<<<<<<< HEAD
	s, err := graphqlbackend.NewSchema(database.NewDB(logger, db), sr, nil, nil, nil, nil, nil, nil, nil, nil, nil, nil)
=======
	s, err := graphqlbackend.NewSchema(db, sr, nil, nil, nil, nil, nil, nil, nil, nil, nil, nil)
>>>>>>> 7f1aa182
	if err != nil {
		t.Fatal(err)
	}

	ctx := context.Background()

	testRev := api.CommitID("b69072d5f687b31b9f6ae3ceafdc24c259c4b9ec")
	mockBackendCommits(t, testRev)

	// Global test data that we reuse in every test
	userID := ct.CreateTestUser(t, db, false).ID

	repoStore := database.ReposWith(logger, bstore)
	esStore := database.ExternalServicesWith(logger, bstore)

	// Create 2 repositories
	repos := make([]*types.Repo, 0, 2)
	for i := 0; i < cap(repos); i++ {
		name := fmt.Sprintf("github.com/sourcegraph/test-repository-permissions-repo-%d", i)
		r := newGitHubTestRepo(name, newGitHubExternalService(t, esStore))
		if err := repoStore.Create(ctx, r); err != nil {
			t.Fatal(err)
		}
		repos = append(repos, r)
	}

	t.Run("BatchChange and changesets", func(t *testing.T) {
		// Create 2 changesets for 2 repositories
		changesetBaseRefOid := "f00b4r"
		changesetHeadRefOid := "b4rf00"
		mockRepoComparison(t, changesetBaseRefOid, changesetHeadRefOid, testDiff)
		changesetDiffStat := apitest.DiffStat{Added: 0, Changed: 2, Deleted: 0}

		changesets := make([]*btypes.Changeset, 0, len(repos))
		for _, r := range repos {
			c := &btypes.Changeset{
				RepoID:              r.ID,
				ExternalServiceType: extsvc.TypeGitHub,
				ExternalID:          fmt.Sprintf("external-%d", r.ID),
				ExternalState:       btypes.ChangesetExternalStateOpen,
				ExternalCheckState:  btypes.ChangesetCheckStatePassed,
				ExternalReviewState: btypes.ChangesetReviewStateChangesRequested,
				PublicationState:    btypes.ChangesetPublicationStatePublished,
				ReconcilerState:     btypes.ReconcilerStateCompleted,
				Metadata: &github.PullRequest{
					BaseRefOid: changesetBaseRefOid,
					HeadRefOid: changesetHeadRefOid,
				},
			}
			c.SetDiffStat(changesetDiffStat.ToDiffStat())
			if err := bstore.CreateChangeset(ctx, c); err != nil {
				t.Fatal(err)
			}
			changesets = append(changesets, c)
		}

		spec := &btypes.BatchSpec{
			NamespaceUserID: userID,
			UserID:          userID,
		}
		if err := bstore.CreateBatchSpec(ctx, spec); err != nil {
			t.Fatal(err)
		}

		batchChange := &btypes.BatchChange{
			Name:            "my batch change",
			CreatorID:       userID,
			NamespaceUserID: userID,
			LastApplierID:   userID,
			LastAppliedAt:   time.Now(),
			BatchSpecID:     spec.ID,
		}
		if err := bstore.CreateBatchChange(ctx, batchChange); err != nil {
			t.Fatal(err)
		}
		// We attach the two changesets to the batch change
		for _, c := range changesets {
			c.BatchChanges = []btypes.BatchChangeAssoc{{BatchChangeID: batchChange.ID}}
			if err := bstore.UpdateChangeset(ctx, c); err != nil {
				t.Fatal(err)
			}
		}

		// Query batch change and check that we get all changesets
		userCtx := actor.WithActor(ctx, actor.FromUser(userID))

		input := map[string]any{
			"batchChange": string(marshalBatchChangeID(batchChange.ID)),
		}
		testBatchChangeResponse(t, s, userCtx, input, wantBatchChangeResponse{
			changesetTypes:  map[string]int{"ExternalChangeset": 2},
			changesetsCount: 2,
			changesetStats:  apitest.ChangesetsStats{Open: 2, Total: 2},
			batchChangeDiffStat: apitest.DiffStat{
				Added:   2 * changesetDiffStat.Added,
				Changed: 2 * changesetDiffStat.Changed,
				Deleted: 2 * changesetDiffStat.Deleted,
			},
		})

		for _, c := range changesets {
			// Both changesets are visible still, so both should be ExternalChangesets
			testChangesetResponse(t, s, userCtx, c.ID, "ExternalChangeset")
		}

		// Now we set permissions and filter out the repository of one changeset
		filteredRepo := changesets[0].RepoID
		accessibleRepo := changesets[1].RepoID
		ct.MockRepoPermissions(t, db, userID, accessibleRepo)

		// Send query again and check that for each filtered repository we get a
		// HiddenChangeset
		want := wantBatchChangeResponse{
			changesetTypes: map[string]int{
				"ExternalChangeset":       1,
				"HiddenExternalChangeset": 1,
			},
			changesetsCount: 2,
			changesetStats:  apitest.ChangesetsStats{Open: 2, Total: 2},
			batchChangeDiffStat: apitest.DiffStat{
				Added:   1 * changesetDiffStat.Added,
				Changed: 1 * changesetDiffStat.Changed,
				Deleted: 1 * changesetDiffStat.Deleted,
			},
		}
		testBatchChangeResponse(t, s, userCtx, input, want)

		for _, c := range changesets {
			// The changeset whose repository has been filtered should be hidden
			if c.RepoID == filteredRepo {
				testChangesetResponse(t, s, userCtx, c.ID, "HiddenExternalChangeset")
			} else {
				testChangesetResponse(t, s, userCtx, c.ID, "ExternalChangeset")
			}
		}

		// Now we query with more filters for the changesets. The hidden changesets
		// should not be returned, since that would leak information about the
		// hidden changesets.
		input = map[string]any{
			"batchChange": string(marshalBatchChangeID(batchChange.ID)),
			"checkState":  string(btypes.ChangesetCheckStatePassed),
		}
		wantCheckStateResponse := want
		wantCheckStateResponse.changesetsCount = 1
		wantCheckStateResponse.changesetTypes = map[string]int{
			"ExternalChangeset": 1,
			// No HiddenExternalChangeset
		}
		testBatchChangeResponse(t, s, userCtx, input, wantCheckStateResponse)

		input = map[string]any{
			"batchChange": string(marshalBatchChangeID(batchChange.ID)),
			"reviewState": string(btypes.ChangesetReviewStateChangesRequested),
		}
		wantReviewStateResponse := wantCheckStateResponse
		testBatchChangeResponse(t, s, userCtx, input, wantReviewStateResponse)
	})

	t.Run("BatchSpec and changesetSpecs", func(t *testing.T) {
		batchSpec := &btypes.BatchSpec{
			UserID:          userID,
			NamespaceUserID: userID,
			Spec:            &batcheslib.BatchSpec{Name: "batch-spec-and-changeset-specs"},
		}
		if err := bstore.CreateBatchSpec(ctx, batchSpec); err != nil {
			t.Fatal(err)
		}

		changesetSpecs := make([]*btypes.ChangesetSpec, 0, len(repos))
		for _, r := range repos {
			c := &btypes.ChangesetSpec{
				RepoID:          r.ID,
				UserID:          userID,
				BatchSpecID:     batchSpec.ID,
				DiffStatAdded:   4,
				DiffStatChanged: 4,
				DiffStatDeleted: 4,
			}
			if err := bstore.CreateChangesetSpec(ctx, c); err != nil {
				t.Fatal(err)
			}
			changesetSpecs = append(changesetSpecs, c)
		}

		// Query BatchSpec and check that we get all changesetSpecs
		userCtx := actor.WithActor(ctx, actor.FromUser(userID))
		testBatchSpecResponse(t, s, userCtx, batchSpec.RandID, wantBatchSpecResponse{
			changesetSpecTypes:    map[string]int{"VisibleChangesetSpec": 2},
			changesetSpecsCount:   2,
			changesetPreviewTypes: map[string]int{"VisibleChangesetApplyPreview": 2},
			changesetPreviewCount: 2,
			batchSpecDiffStat: apitest.DiffStat{
				Added: 8, Changed: 8, Deleted: 8,
			},
		})

		// Now query the changesetSpecs as single nodes, to make sure that fetching/preloading
		// of repositories works
		for _, c := range changesetSpecs {
			// Both changesetSpecs are visible still, so both should be VisibleChangesetSpec
			testChangesetSpecResponse(t, s, userCtx, c.RandID, "VisibleChangesetSpec")
		}

		// Now we set permissions and filter out the repository of one changeset
		filteredRepo := changesetSpecs[0].RepoID
		accessibleRepo := changesetSpecs[1].RepoID
		ct.MockRepoPermissions(t, db, userID, accessibleRepo)

		// Send query again and check that for each filtered repository we get a
		// HiddenChangesetSpec.
		testBatchSpecResponse(t, s, userCtx, batchSpec.RandID, wantBatchSpecResponse{
			changesetSpecTypes: map[string]int{
				"VisibleChangesetSpec": 1,
				"HiddenChangesetSpec":  1,
			},
			changesetSpecsCount:   2,
			changesetPreviewTypes: map[string]int{"VisibleChangesetApplyPreview": 1, "HiddenChangesetApplyPreview": 1},
			changesetPreviewCount: 2,
			batchSpecDiffStat: apitest.DiffStat{
				Added: 4, Changed: 4, Deleted: 4,
			},
		})

		// Query the single changesetSpec nodes again
		for _, c := range changesetSpecs {
			// The changesetSpec whose repository has been filtered should be hidden
			if c.RepoID == filteredRepo {
				testChangesetSpecResponse(t, s, userCtx, c.RandID, "HiddenChangesetSpec")
			} else {
				testChangesetSpecResponse(t, s, userCtx, c.RandID, "VisibleChangesetSpec")
			}
		}
	})

	t.Run("BatchSpec and workspaces", func(t *testing.T) {
		batchSpec := &btypes.BatchSpec{
			UserID:          userID,
			NamespaceUserID: userID,
			CreatedFromRaw:  true,
			Spec:            &batcheslib.BatchSpec{Name: "batch-spec-and-changeset-specs"},
		}
		if err := bstore.CreateBatchSpec(ctx, batchSpec); err != nil {
			t.Fatal(err)
		}

		if err := bstore.CreateBatchSpecResolutionJob(ctx, &btypes.BatchSpecResolutionJob{
			BatchSpecID: batchSpec.ID,
			InitiatorID: userID,
			State:       btypes.BatchSpecResolutionJobStateCompleted,
		}); err != nil {
			t.Fatal(err)
		}

		workspaces := make([]*btypes.BatchSpecWorkspace, 0, len(repos))
		for _, r := range repos {
			w := &btypes.BatchSpecWorkspace{
				RepoID:      r.ID,
				BatchSpecID: batchSpec.ID,
			}
			if err := bstore.CreateBatchSpecWorkspace(ctx, w); err != nil {
				t.Fatal(err)
			}
			workspaces = append(workspaces, w)
		}

		// Query BatchSpec and check that we get all workspaces
		userCtx := actor.WithActor(ctx, actor.FromUser(userID))
		testBatchSpecWorkspacesResponse(t, s, userCtx, batchSpec.RandID, wantBatchSpecWorkspacesResponse{
			types: map[string]int{"VisibleBatchSpecWorkspace": 2},
			count: 2,
		})

		// Now query the workspaces as single nodes, to make sure that fetching/preloading
		// of repositories works.
		for _, w := range workspaces {
			// Both workspaces are visible still, so both should be VisibleBatchSpecWorkspace
			testWorkspaceResponse(t, s, userCtx, w.ID, "VisibleBatchSpecWorkspace")
		}

		// Now we set permissions and filter out the repository of one workspace.
		filteredRepo := workspaces[0].RepoID
		accessibleRepo := workspaces[1].RepoID
		ct.MockRepoPermissions(t, db, userID, accessibleRepo)

		// Send query again and check that for each filtered repository we get a
		// HiddenBatchSpecWorkspace.
		testBatchSpecWorkspacesResponse(t, s, userCtx, batchSpec.RandID, wantBatchSpecWorkspacesResponse{
			types: map[string]int{
				"VisibleBatchSpecWorkspace": 1,
				"HiddenBatchSpecWorkspace":  1,
			},
			count: 2,
		})

		// Query the single workspace nodes again.
		for _, w := range workspaces {
			// The workspace whose repository has been filtered should be hidden.
			if w.RepoID == filteredRepo {
				testWorkspaceResponse(t, s, userCtx, w.ID, "HiddenBatchSpecWorkspace")
			} else {
				testWorkspaceResponse(t, s, userCtx, w.ID, "VisibleBatchSpecWorkspace")
			}
		}
	})
}

type wantBatchChangeResponse struct {
	changesetTypes      map[string]int
	changesetsCount     int
	changesetStats      apitest.ChangesetsStats
	batchChangeDiffStat apitest.DiffStat
}

func testBatchChangeResponse(t *testing.T, s *graphql.Schema, ctx context.Context, in map[string]any, w wantBatchChangeResponse) {
	t.Helper()

	var response struct{ Node apitest.BatchChange }
	apitest.MustExec(ctx, t, s, in, &response, queryBatchChangePermLevels)

	if have, want := response.Node.ID, in["batchChange"]; have != want {
		t.Fatalf("batch change id is wrong. have %q, want %q", have, want)
	}

	if diff := cmp.Diff(w.changesetsCount, response.Node.Changesets.TotalCount); diff != "" {
		t.Fatalf("unexpected changesets total count (-want +got):\n%s", diff)
	}

	if diff := cmp.Diff(w.changesetStats, response.Node.ChangesetsStats); diff != "" {
		t.Fatalf("unexpected changesets stats (-want +got):\n%s", diff)
	}

	changesetTypes := map[string]int{}
	for _, c := range response.Node.Changesets.Nodes {
		changesetTypes[c.Typename]++
	}
	if diff := cmp.Diff(w.changesetTypes, changesetTypes); diff != "" {
		t.Fatalf("unexpected changesettypes (-want +got):\n%s", diff)
	}

	if diff := cmp.Diff(w.batchChangeDiffStat, response.Node.DiffStat); diff != "" {
		t.Fatalf("unexpected batch change diff stat (-want +got):\n%s", diff)
	}
}

const queryBatchChangePermLevels = `
query($batchChange: ID!, $reviewState: ChangesetReviewState, $checkState: ChangesetCheckState) {
  node(id: $batchChange) {
    ... on BatchChange {
	  id

	  changesetsStats { unpublished, open, merged, closed, total }

      changesets(first: 100, reviewState: $reviewState, checkState: $checkState) {
        totalCount
        nodes {
          __typename
          ... on HiddenExternalChangeset {
            id
          }
          ... on ExternalChangeset {
            id
            repository {
              id
              name
            }
          }
        }
      }

      diffStat {
        added
        changed
        deleted
      }
    }
  }
}
`

func testChangesetResponse(t *testing.T, s *graphql.Schema, ctx context.Context, id int64, wantType string) {
	t.Helper()

	var res struct{ Node apitest.Changeset }
	query := fmt.Sprintf(queryChangesetPermLevels, marshalChangesetID(id))
	apitest.MustExec(ctx, t, s, nil, &res, query)

	if have, want := res.Node.Typename, wantType; have != want {
		t.Fatalf("changeset has wrong typename. want=%q, have=%q", want, have)
	}

	if have, want := res.Node.State, string(btypes.ChangesetStateOpen); have != want {
		t.Fatalf("changeset has wrong state. want=%q, have=%q", want, have)
	}

	if have, want := res.Node.BatchChanges.TotalCount, 1; have != want {
		t.Fatalf("changeset has wrong batch changes totalcount. want=%d, have=%d", want, have)
	}

	if parseJSONTime(t, res.Node.CreatedAt).IsZero() {
		t.Fatalf("changeset createdAt is zero")
	}

	if parseJSONTime(t, res.Node.UpdatedAt).IsZero() {
		t.Fatalf("changeset updatedAt is zero")
	}

	if parseJSONTime(t, res.Node.NextSyncAt).IsZero() {
		t.Fatalf("changeset next sync at is zero")
	}
}

const queryChangesetPermLevels = `
query {
  node(id: %q) {
    __typename

    ... on HiddenExternalChangeset {
      id

	  state
	  createdAt
	  updatedAt
	  nextSyncAt
	  batchChanges {
	    totalCount
	  }
    }
    ... on ExternalChangeset {
      id

	  state
	  createdAt
	  updatedAt
	  nextSyncAt
	  batchChanges {
	    totalCount
	  }

      repository {
        id
        name
      }
    }
  }
}
`

type wantBatchSpecWorkspacesResponse struct {
	types map[string]int
	count int
}

func testBatchSpecWorkspacesResponse(t *testing.T, s *graphql.Schema, ctx context.Context, batchSpecRandID string, w wantBatchSpecWorkspacesResponse) {
	t.Helper()

	in := map[string]any{
		"batchSpec": string(marshalBatchSpecRandID(batchSpecRandID)),
	}

	var response struct{ Node apitest.BatchSpec }
	apitest.MustExec(ctx, t, s, in, &response, queryBatchSpecWorkspaces)

	if have, want := response.Node.ID, in["batchSpec"]; have != want {
		t.Fatalf("batch spec id is wrong. have %q, want %q", have, want)
	}

	if diff := cmp.Diff(w.count, response.Node.WorkspaceResolution.Workspaces.TotalCount); diff != "" {
		t.Fatalf("unexpected workspaces total count (-want +got):\n%s", diff)
	}

	types := map[string]int{}
	for _, c := range response.Node.WorkspaceResolution.Workspaces.Nodes {
		types[c.Typename]++
	}
	if diff := cmp.Diff(w.types, types); diff != "" {
		t.Fatalf("unexpected workspace types (-want +got):\n%s", diff)
	}
}

const queryBatchSpecWorkspaces = `
query($batchSpec: ID!) {
  node(id: $batchSpec) {
    ... on BatchSpec {
      id

     workspaceResolution {
        workspaces(first: 100) {
          totalCount
          nodes {
            __typename
            ... on HiddenBatchSpecWorkspace {
              id
            }

            ... on VisibleBatchSpecWorkspace {
              id
            }
          }
        }
      }
    }
  }
}
`

func testWorkspaceResponse(t *testing.T, s *graphql.Schema, ctx context.Context, id int64, wantType string) {
	t.Helper()

	var res struct{ Node apitest.BatchSpecWorkspace }
	query := fmt.Sprintf(queryWorkspacePerm, marshalBatchSpecWorkspaceID(id))
	apitest.MustExec(ctx, t, s, nil, &res, query)

	if have, want := res.Node.Typename, wantType; have != want {
		t.Fatalf("changeset has wrong typename. want=%q, have=%q", want, have)
	}

	if wantType == "HiddenBatchSpecWorkspace" {
		if res.Node.Repository.ID != "" {
			t.Fatal("includes repo but shouldn't")
		}
	}
}

const queryWorkspacePerm = `
query {
  node(id: %q) {
    __typename

    ... on HiddenBatchSpecWorkspace {
      id
    }
    ... on VisibleBatchSpecWorkspace {
      id
      repository {
        id
        name
      }
    }
  }
}
`

type wantBatchSpecResponse struct {
	changesetPreviewTypes map[string]int
	changesetPreviewCount int
	changesetSpecTypes    map[string]int
	changesetSpecsCount   int
	batchSpecDiffStat     apitest.DiffStat
}

func testBatchSpecResponse(t *testing.T, s *graphql.Schema, ctx context.Context, batchSpecRandID string, w wantBatchSpecResponse) {
	t.Helper()

	in := map[string]any{
		"batchSpec": string(marshalBatchSpecRandID(batchSpecRandID)),
	}

	var response struct{ Node apitest.BatchSpec }
	apitest.MustExec(ctx, t, s, in, &response, queryBatchSpecPermLevels)

	if have, want := response.Node.ID, in["batchSpec"]; have != want {
		t.Fatalf("batch spec id is wrong. have %q, want %q", have, want)
	}

	if diff := cmp.Diff(w.changesetSpecsCount, response.Node.ChangesetSpecs.TotalCount); diff != "" {
		t.Fatalf("unexpected changesetSpecs total count (-want +got):\n%s", diff)
	}

	if diff := cmp.Diff(w.changesetPreviewCount, response.Node.ApplyPreview.TotalCount); diff != "" {
		t.Fatalf("unexpected applyPreview total count (-want +got):\n%s", diff)
	}

	changesetSpecTypes := map[string]int{}
	for _, c := range response.Node.ChangesetSpecs.Nodes {
		changesetSpecTypes[c.Typename]++
	}
	if diff := cmp.Diff(w.changesetSpecTypes, changesetSpecTypes); diff != "" {
		t.Fatalf("unexpected changesetSpec types (-want +got):\n%s", diff)
	}

	changesetPreviewTypes := map[string]int{}
	for _, c := range response.Node.ApplyPreview.Nodes {
		changesetPreviewTypes[c.Typename]++
	}
	if diff := cmp.Diff(w.changesetPreviewTypes, changesetPreviewTypes); diff != "" {
		t.Fatalf("unexpected applyPreview types (-want +got):\n%s", diff)
	}
}

const queryBatchSpecPermLevels = `
query($batchSpec: ID!) {
  node(id: $batchSpec) {
    ... on BatchSpec {
      id

      applyPreview(first: 100) {
        totalCount
        nodes {
          __typename
          ... on HiddenChangesetApplyPreview {
              targets {
                  __typename
              }
          }
          ... on VisibleChangesetApplyPreview {
              targets {
                  __typename
              }
          }
        }
      }
      changesetSpecs(first: 100) {
        totalCount
        nodes {
          __typename
          type
          ... on HiddenChangesetSpec {
            id
          }

          ... on VisibleChangesetSpec {
            id

            description {
              ... on ExistingChangesetReference {
                baseRepository {
                  id
                  name
                }
              }

              ... on GitBranchChangesetDescription {
                baseRepository {
                  id
                  name
                }
              }
            }
          }
        }
      }
    }
  }
}
`

func testChangesetSpecResponse(t *testing.T, s *graphql.Schema, ctx context.Context, randID, wantType string) {
	t.Helper()

	var res struct{ Node apitest.ChangesetSpec }
	query := fmt.Sprintf(queryChangesetSpecPermLevels, marshalChangesetSpecRandID(randID))
	apitest.MustExec(ctx, t, s, nil, &res, query)

	if have, want := res.Node.Typename, wantType; have != want {
		t.Fatalf("changesetspec has wrong typename. want=%q, have=%q", want, have)
	}
}

const queryChangesetSpecPermLevels = `
query {
  node(id: %q) {
    __typename

    ... on HiddenChangesetSpec {
      id
      type
    }

    ... on VisibleChangesetSpec {
      id
      type

      description {
        ... on ExistingChangesetReference {
          baseRepository {
            id
            name
          }
        }

        ... on GitBranchChangesetDescription {
          baseRepository {
            id
            name
          }
        }
      }
    }
  }
}
`

func assertAuthorizationResponse(
	t *testing.T,
	ctx context.Context,
	s *graphql.Schema,
	input map[string]any,
	mutation string,
	userID int32,
	restrictToAdmins, wantDisabledErr, wantAuthErr bool,
) {
	t.Helper()

	actorCtx := actor.WithActor(ctx, actor.FromUser(userID))

	conf.Mock(&conf.Unified{
		SiteConfiguration: schema.SiteConfiguration{
			BatchChangesRestrictToAdmins: &restrictToAdmins,
		},
	})
	defer conf.Mock(nil)

	var response struct{}
	errs := apitest.Exec(actorCtx, t, s, input, &response, mutation)

	errLooksLikeAuthErr := func(err error) bool {
		return strings.Contains(err.Error(), "must be authenticated") ||
			strings.Contains(err.Error(), "not authenticated") ||
			strings.Contains(err.Error(), "must be site admin")
	}

	// We don't care about other errors, we only want to
	// check that we didn't get an auth error.
	if restrictToAdmins && wantDisabledErr {
		if len(errs) != 1 {
			t.Fatalf("expected 1 error, but got %d: %s", len(errs), errs)
		}
		if !strings.Contains(errs[0].Error(), "batch changes are disabled for non-site-admin users") {
			t.Fatalf("wrong error: %s %T", errs[0], errs[0])
		}
	} else if wantAuthErr {
		if len(errs) != 1 {
			t.Fatalf("expected 1 error, but got %d: %s", len(errs), errs)
		}
		if !errLooksLikeAuthErr(errs[0]) {
			t.Fatalf("wrong error: %s %T", errs[0], errs[0])
		}
	} else {
		// We don't care about other errors, we only
		// want to check that we didn't get an auth
		// or site admin error.
		for _, e := range errs {
			if errLooksLikeAuthErr(e) {
				t.Fatalf("auth error wrongly returned: %s %T", errs[0], errs[0])
			} else if strings.Contains(e.Error(), "batch changes are disabled for non-site-admin users") {
				t.Fatalf("site admin error wrongly returned: %s %T", errs[0], errs[0])
			}
		}
	}
}<|MERGE_RESOLUTION|>--- conflicted
+++ resolved
@@ -47,11 +47,7 @@
 
 	cstore := store.New(db, &observation.TestContext, key)
 	sr := New(cstore)
-<<<<<<< HEAD
-	s, err := graphqlbackend.NewSchema(database.NewDB(logger, db), sr, nil, nil, nil, nil, nil, nil, nil, nil, nil, nil)
-=======
 	s, err := graphqlbackend.NewSchema(db, sr, nil, nil, nil, nil, nil, nil, nil, nil, nil, nil)
->>>>>>> 7f1aa182
 	if err != nil {
 		t.Fatal(err)
 	}
@@ -1279,11 +1275,7 @@
 
 	bstore := store.New(db, &observation.TestContext, nil)
 	sr := &Resolver{store: bstore}
-<<<<<<< HEAD
-	s, err := graphqlbackend.NewSchema(database.NewDB(logger, db), sr, nil, nil, nil, nil, nil, nil, nil, nil, nil, nil)
-=======
 	s, err := graphqlbackend.NewSchema(db, sr, nil, nil, nil, nil, nil, nil, nil, nil, nil, nil)
->>>>>>> 7f1aa182
 	if err != nil {
 		t.Fatal(err)
 	}
