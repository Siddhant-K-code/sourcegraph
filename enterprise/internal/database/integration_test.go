package database

import (
	"flag"
	"testing"

<<<<<<< HEAD
	"github.com/sourcegraph/log/logtest"

=======
	"github.com/sourcegraph/sourcegraph/internal/database"
>>>>>>> 7f1aa182
	"github.com/sourcegraph/sourcegraph/internal/database/dbtest"
)

// Toggles particularly slow tests. To enable, use `go test` with this flag, for example:
//
//   go test -timeout 360s -v -run ^TestIntegration_PermsStore$ github.com/sourcegraph/sourcegraph/enterprise/internal/database -slow-tests
//
var slowTests = flag.Bool("slow-tests", false, "Enable very slow tests")

// postgresParameterLimitTest names tests that are focused on ensuring the default
// behaviour of various queries do not run into the Postgres parameter limit at scale
// (error `extended protocol limited to 65535 parameters`).
//
// They are typically flagged behind `-slow-tests` - when changing queries make sure to
// enable these tests and add more where relevant (see `slowTests`).
const postgresParameterLimitTest = "ensure we do not exceed postgres parameter limit"

func TestIntegration_PermsStore(t *testing.T) {
	if testing.Short() {
		t.Skip()
	}

	t.Parallel()

<<<<<<< HEAD
	logger := logtest.Scoped(t)

	db := dbtest.NewDB(logger, t)
=======
	db := database.NewDB(dbtest.NewDB(t))
>>>>>>> 7f1aa182

	for _, tc := range []struct {
		name string
		test func(*testing.T)
	}{
		{"LoadUserPermissions", testPermsStore_LoadUserPermissions(db)},
		{"FetchReposByUserAndExternalService", testPermsStore_FetchReposByUserAndExternalService(db)},
		{"LoadRepoPermissions", testPermsStore_LoadRepoPermissions(db)},
		{"SetUserPermissions", testPermsStore_SetUserPermissions(db)},
		{"SetRepoPermissions", testPermsStore_SetRepoPermissions(db)},
		{"SetRepoPermissionsUnrestricted", testPermsStore_SetRepoPermissionsUnrestricted(db)},
		{"TouchRepoPermissions", testPermsStore_TouchRepoPermissions(db)},
		{"LoadUserPendingPermissions", testPermsStore_LoadUserPendingPermissions(db)},
		{"SetRepoPendingPermissions", testPermsStore_SetRepoPendingPermissions(db)},
		{"ListPendingUsers", testPermsStore_ListPendingUsers(db)},
		{"GrantPendingPermissions", testPermsStore_GrantPendingPermissions(db)},
		{"SetPendingPermissionsAfterGrant", testPermsStore_SetPendingPermissionsAfterGrant(db)},
		{"DeleteAllUserPermissions", testPermsStore_DeleteAllUserPermissions(db)},
		{"DeleteAllUserPendingPermissions", testPermsStore_DeleteAllUserPendingPermissions(db)},
		{"DatabaseDeadlocks", testPermsStore_DatabaseDeadlocks(db)},

		{"GetUserIDsByExternalAccounts", testPermsStore_GetUserIDsByExternalAccounts(db)},

		{"UserIDsWithOutdatedPerms", testPermsStore_UserIDsWithOutdatedPerms(db)},
		{"UserIDsWithNoPerms", testPermsStore_UserIDsWithNoPerms(db)},
		{"RepoIDsWithNoPerms", testPermsStore_RepoIDsWithNoPerms(db)},
		{"UserIDsWithOldestPerms", testPermsStore_UserIDsWithOldestPerms(db)},
		{"ReposIDsWithOldestPerms", testPermsStore_ReposIDsWithOldestPerms(db)},
		{"UserIsMemberOfOrgHasCodeHostConnection", testPermsStore_UserIsMemberOfOrgHasCodeHostConnection(db)},
		{"Metrics", testPermsStore_Metrics(db)},
		{"MapUsers", testPermsStore_MapUsers(db)},
	} {
		t.Run(tc.name, tc.test)
	}
}<|MERGE_RESOLUTION|>--- conflicted
+++ resolved
@@ -4,12 +4,9 @@
 	"flag"
 	"testing"
 
-<<<<<<< HEAD
 	"github.com/sourcegraph/log/logtest"
 
-=======
 	"github.com/sourcegraph/sourcegraph/internal/database"
->>>>>>> 7f1aa182
 	"github.com/sourcegraph/sourcegraph/internal/database/dbtest"
 )
 
@@ -34,13 +31,10 @@
 
 	t.Parallel()
 
-<<<<<<< HEAD
 	logger := logtest.Scoped(t)
 
-	db := dbtest.NewDB(logger, t)
-=======
-	db := database.NewDB(dbtest.NewDB(t))
->>>>>>> 7f1aa182
+	testDb := dbtest.NewDB(logger, t)
+	db := database.NewDB(logger, testDb)
 
 	for _, tc := range []struct {
 		name string
