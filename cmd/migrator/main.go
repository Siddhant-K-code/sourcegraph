--- conflicted
+++ resolved
@@ -54,11 +54,7 @@
 		Version:    version.Version(),
 		InstanceID: hostname.Get(),
 	})
-<<<<<<< HEAD
-	defer syncLogs.Sync()
-=======
 	defer liblog.Sync()
->>>>>>> 67174ed5
 
 	runnerFactory := newRunnerFactory()
 	outputFactory := func() *output.Output { return out }
