package amplitude

import (
	"bytes"
	"io"
	"net/http"

	"github.com/cockroachdb/errors"

	"github.com/sourcegraph/sourcegraph/internal/httpcli"
)

const apiURL = "https://api2.amplitude.com/2/httpapi"

// Publish publishes an event to the Amplitude project.
func Publish(body []byte) error {
	data := bytes.NewBuffer(body)
	req, err := http.NewRequest("POST", apiURL, data)
	if err != nil {
		return errors.WithMessage(err, "amplitude: Cannot create new request")
	}
	req.Header.Set("Content-Type", "application/json")
	req.Header.Set("Accept", "*/*")
	resp, err := httpcli.ExternalDoer.Do(req)
	if err != nil {
		return errors.WithMessage(err, "amplitude: Could not log Amplitude event", "error")
	}
	defer resp.Body.Close()
	if resp.StatusCode != http.StatusOK {
		body, err := io.ReadAll(resp.Body)
		if err != nil {
			return err
		}
		switch resp.StatusCode {
		case http.StatusBadRequest:
			return errors.WithMessage(err, "amplitude: Could not log event: JSON formatting incorrect.")
		case http.StatusRequestEntityTooLarge:
			// We should never hit this, because we send a single event at a time.
			// Notify the user, but a TODO is to properly handle retries for this case.
			return errors.WithMessage(err, "amplitude: Could not log event: Payload too large.")
		case http.StatusTooManyRequests:
			// Amplitude may throttle us if we exceed 1000 events/sec.
			return errors.WithMessage(err, "amplitude: Could not log event: Too many requests. Maximum 10 events/second/user.")
		case http.StatusInternalServerError:
			return errors.WithMessage(err, "amplitude: Could not log event: Internal server error.")
		default:
			return errors.Errorf("amplitude: failed with %d %s", resp.StatusCode, string(body))
		}
<<<<<<< HEAD
=======
		return errors.Errorf("amplitude: failed with %d - %s", resp.StatusCode, string(body))
>>>>>>> 329cb2de
	}

	return nil
}<|MERGE_RESOLUTION|>--- conflicted
+++ resolved
@@ -44,12 +44,8 @@
 		case http.StatusInternalServerError:
 			return errors.WithMessage(err, "amplitude: Could not log event: Internal server error.")
 		default:
-			return errors.Errorf("amplitude: failed with %d %s", resp.StatusCode, string(body))
+			return errors.Errorf("amplitude: Failed with %d %s", resp.StatusCode, string(body))
 		}
-<<<<<<< HEAD
-=======
-		return errors.Errorf("amplitude: failed with %d - %s", resp.StatusCode, string(body))
->>>>>>> 329cb2de
 	}
 
 	return nil
