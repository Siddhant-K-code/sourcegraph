package autoindexing

import (
	"context"
	"os"

	otlog "github.com/opentracing/opentracing-go/log"
	"github.com/sourcegraph/log"

	"github.com/sourcegraph/sourcegraph/internal/api"
	store "github.com/sourcegraph/sourcegraph/internal/codeintel/stores/dbstore"
	"github.com/sourcegraph/sourcegraph/internal/errcode"
	"github.com/sourcegraph/sourcegraph/internal/observation"
	"github.com/sourcegraph/sourcegraph/lib/codeintel/autoindex/config"
	"github.com/sourcegraph/sourcegraph/lib/codeintel/precise"
	"github.com/sourcegraph/sourcegraph/lib/errors"
)

type IndexEnqueuer = Service

// InferIndexConfiguration looks at the repository contents at the lastest commit on the default branch of the given
// repository and determines an index configuration that is likely to succeed.
func (s *IndexEnqueuer) InferIndexConfiguration(ctx context.Context, repositoryID int, commit string, bypassLimit bool) (_ *config.IndexConfiguration, hints []config.IndexJobHint, err error) {
	ctx, trace, endObservation := s.operations.inferIndexConfiguration.With(ctx, &err, observation.Args{
		LogFields: []otlog.Field{
			otlog.Int("repositoryID", repositoryID),
		},
	})
	defer endObservation(1, observation.Args{})

	if commit == "" {
		var ok bool
		commit, ok, err = s.gitserverClient.Head(ctx, repositoryID)
		if err != nil || !ok {
			return nil, nil, errors.Wrapf(err, "gitserver.Head: error resolving HEAD for %d", repositoryID)
		}
	} else {
		exists, err := s.gitserverClient.CommitExists(ctx, repositoryID, commit)
		if err != nil {
			return nil, nil, errors.Wrapf(err, "gitserver.CommitExists: error checking %s for %d", commit, repositoryID)
		}

		if !exists {
			return nil, nil, errors.Newf("revision %s not found for %d", commit, repositoryID)
		}
	}
	trace.Log(otlog.String("commit", commit))

	indexJobs, err := s.inferIndexJobsFromRepositoryStructure(ctx, repositoryID, commit, bypassLimit)
	if err != nil {
		return nil, nil, err
	}

	indexJobHints, err := s.inferIndexJobHintsFromRepositoryStructure(ctx, repositoryID, commit)
	if err != nil {
		return nil, nil, err
	}

	if len(indexJobs) == 0 {
		return nil, indexJobHints, nil
	}

	return &config.IndexConfiguration{
		IndexJobs: indexJobs,
	}, indexJobHints, nil
}

// QueueIndexes enqueues a set of index jobs for the following repository and commit. If a non-empty
// configuration is given, it will be used to determine the set of jobs to enqueue. Otherwise, it will
// the configuration will be determined based on the regular index scheduling rules: first read any
// in-repo configuration (e.g., sourcegraph.yaml), then look for any existing in-database configuration,
// finally falling back to the automatically inferred connfiguration based on the repo contents at the
// target commit.
//
// If the force flag is false, then the presence of an upload or index record for this given repository and commit
// will cause this method to no-op. Note that this is NOT a guarantee that there will never be any duplicate records
// when the flag is false.
func (s *IndexEnqueuer) QueueIndexes(ctx context.Context, repositoryID int, rev, configuration string, force, bypassLimit bool) (_ []store.Index, err error) {
	ctx, trace, endObservation := s.operations.queueIndex.With(ctx, &err, observation.Args{
		LogFields: []otlog.Field{
			otlog.Int("repositoryID", repositoryID),
		},
	})
	defer endObservation(1, observation.Args{})

	commitID, err := s.gitserverClient.ResolveRevision(ctx, repositoryID, rev)
	if err != nil {
		return nil, errors.Wrap(err, "gitserver.ResolveRevision")
	}
	commit := string(commitID)
	trace.Log(otlog.String("commit", commit))

	return s.queueIndexForRepositoryAndCommit(ctx, repositoryID, commit, configuration, force, bypassLimit, nil) // trace)
}

// QueueIndexesForPackage enqueues index jobs for a dependency of a recently-processed precise code
// intelligence index.
func (s *IndexEnqueuer) QueueIndexesForPackage(ctx context.Context, pkg precise.Package) (err error) {
	ctx, trace, endObservation := s.operations.queueIndexForPackage.With(ctx, &err, observation.Args{
		LogFields: []otlog.Field{
			otlog.String("scheme", pkg.Scheme),
			otlog.String("name", pkg.Name),
			otlog.String("version", pkg.Version),
		},
	})
	defer endObservation(1, observation.Args{})

	repoName, revision, ok := InferRepositoryAndRevision(pkg)
	if !ok {
		return nil
	}
	trace.Log(otlog.String("repoName", string(repoName)))
	trace.Log(otlog.String("revision", revision))

	// if err := s.repoUpdaterLimiter.Wait(ctx); err != nil {
	// 	return err
	// }

	resp, err := s.repoUpdater.EnqueueRepoUpdate(ctx, repoName)
	if err != nil {
		if errcode.IsNotFound(err) {
			return nil
		}

		return errors.Wrap(err, "repoUpdater.EnqueueRepoUpdate")
	}

	commit, err := s.gitserverClient.ResolveRevision(ctx, int(resp.ID), revision)
	if err != nil {
		if errcode.IsNotFound(err) {
			return nil
		}

		return errors.Wrap(err, "gitserverClient.ResolveRevision")
	}

	_, err = s.queueIndexForRepositoryAndCommit(ctx, int(resp.ID), string(commit), "", false, false, nil) // trace)
	return err
}

// queueIndexForRepositoryAndCommit determines a set of index jobs to enqueue for the given repository and commit.
//
// If the force flag is false, then the presence of an upload or index record for this given repository and commit
// will cause this method to no-op. Note that this is NOT a guarantee that there will never be any duplicate records
// when the flag is false.
func (s *IndexEnqueuer) queueIndexForRepositoryAndCommit(ctx context.Context, repositoryID int, commit, configuration string, force, bypassLimit bool, trace observation.TraceLogger) ([]store.Index, error) {
	if !force {
		isQueued, err := s.dbStore.IsQueued(ctx, repositoryID, commit)
		if err != nil {
			return nil, errors.Wrap(err, "dbstore.IsQueued")
		}
		if isQueued {
			return nil, nil
		}
	}

	indexes, err := s.getIndexRecords(ctx, repositoryID, commit, configuration, bypassLimit)
	if err != nil {
		return nil, err
	}
	if len(indexes) == 0 {
		return nil, nil
	}
	// trace.Log(log.Int("numIndexes", len(indexes)))

	return s.dbStore.InsertIndexes(ctx, indexes)
}

var overrideScript = os.Getenv("SRC_CODEINTEL_INFERENCE_OVERRIDE_SCRIPT")

// inferIndexJobsFromRepositoryStructure collects the result of  InferIndexJobs over all registered recognizers.
func (s *IndexEnqueuer) inferIndexJobsFromRepositoryStructure(ctx context.Context, repositoryID int, commit string, bypassLimit bool) ([]config.IndexJob, error) {
	// if err := s.gitserverLimiter.Wait(ctx); err != nil {
	// 	return nil, err
	// }

	repoName, err := s.dbStore.RepoName(ctx, repositoryID)
	if err != nil {
		return nil, err
	}

	indexes, err := s.inferenceService.InferIndexJobs(ctx, api.RepoName(repoName), commit, overrideScript)
	if err != nil {
		return nil, err
	}

<<<<<<< HEAD
	if len(indexes) > maximumIndexJobsPerInferredConfiguration {
		s.logger.Info("Too many inferred roots. Scheduling no index jobs for repository.", log.Int("repository_id", repositoryID))
=======
	if !bypassLimit && len(indexes) > maximumIndexJobsPerInferredConfiguration {
		log15.Info("Too many inferred roots. Scheduling no index jobs for repository.", "repository_id", repositoryID)
>>>>>>> 7cc71fd4
		return nil, nil
	}

	return indexes, nil
}

// inferIndexJobsFromRepositoryStructure collects the result of  InferIndexJobHints over all registered recognizers.
func (s *IndexEnqueuer) inferIndexJobHintsFromRepositoryStructure(ctx context.Context, repositoryID int, commit string) ([]config.IndexJobHint, error) {
	// if err := s.gitserverLimiter.Wait(ctx); err != nil {
	// 	return nil, err
	// }

	repoName, err := s.dbStore.RepoName(ctx, repositoryID)
	if err != nil {
		return nil, err
	}

	indexes, err := s.inferenceService.InferIndexJobHints(ctx, api.RepoName(repoName), commit, overrideScript)
	if err != nil {
		return nil, err
	}

	return indexes, nil
}<|MERGE_RESOLUTION|>--- conflicted
+++ resolved
@@ -184,13 +184,8 @@
 		return nil, err
 	}
 
-<<<<<<< HEAD
-	if len(indexes) > maximumIndexJobsPerInferredConfiguration {
+	if !bypassLimit && len(indexes) > maximumIndexJobsPerInferredConfiguration {
 		s.logger.Info("Too many inferred roots. Scheduling no index jobs for repository.", log.Int("repository_id", repositoryID))
-=======
-	if !bypassLimit && len(indexes) > maximumIndexJobsPerInferredConfiguration {
-		log15.Info("Too many inferred roots. Scheduling no index jobs for repository.", "repository_id", repositoryID)
->>>>>>> 7cc71fd4
 		return nil, nil
 	}
 
