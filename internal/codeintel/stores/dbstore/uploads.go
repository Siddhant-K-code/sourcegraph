package dbstore

import (
	"context"
	"database/sql"
	"os"
	"sort"
	"strconv"
	"strings"
	"time"

	"github.com/inconshreveable/log15"
	"github.com/keegancsmith/sqlf"
	"github.com/lib/pq"
	"github.com/opentracing/opentracing-go/log"

	"github.com/sourcegraph/sourcegraph/internal/database"
	"github.com/sourcegraph/sourcegraph/internal/database/basestore"
	"github.com/sourcegraph/sourcegraph/internal/database/dbutil"
	"github.com/sourcegraph/sourcegraph/internal/observation"
	"github.com/sourcegraph/sourcegraph/internal/timeutil"
	"github.com/sourcegraph/sourcegraph/internal/workerutil"
)

// Upload is a subset of the lsif_uploads table and stores both processed and unprocessed
// records.
type Upload struct {
	ID                int
	Commit            string
	Root              string
	VisibleAtTip      bool
	UploadedAt        time.Time
	State             string
	FailureMessage    *string
	StartedAt         *time.Time
	FinishedAt        *time.Time
	ProcessAfter      *time.Time
	NumResets         int
	NumFailures       int
	RepositoryID      int
	RepositoryName    string
	Indexer           string
	IndexerVersion    string
	NumParts          int
	UploadedParts     []int
	UploadSize        *int64
	Rank              *int
	AssociatedIndexID *int
}

func (u Upload) RecordID() int {
	return u.ID
}

func scanUpload(s dbutil.Scanner) (upload Upload, _ error) {
	var rawUploadedParts []sql.NullInt32
	if err := s.Scan(
		&upload.ID,
		&upload.Commit,
		&upload.Root,
		&upload.VisibleAtTip,
		&upload.UploadedAt,
		&upload.State,
		&upload.FailureMessage,
		&upload.StartedAt,
		&upload.FinishedAt,
		&upload.ProcessAfter,
		&upload.NumResets,
		&upload.NumFailures,
		&upload.RepositoryID,
		&upload.RepositoryName,
		&upload.Indexer,
		&dbutil.NullString{S: &upload.IndexerVersion},
		&upload.NumParts,
		pq.Array(&rawUploadedParts),
		&upload.UploadSize,
		&upload.AssociatedIndexID,
		&upload.Rank,
	); err != nil {
		return upload, err
	}

	upload.UploadedParts = make([]int, 0, len(rawUploadedParts))
	for _, uploadedPart := range rawUploadedParts {
		upload.UploadedParts = append(upload.UploadedParts, int(uploadedPart.Int32))
	}

	return upload, nil
}

func scanUploadWithCount(s dbutil.Scanner) (upload Upload, count int, _ error) {
	var rawUploadedParts []sql.NullInt32
	if err := s.Scan(
		&upload.ID,
		&upload.Commit,
		&upload.Root,
		&upload.VisibleAtTip,
		&upload.UploadedAt,
		&upload.State,
		&upload.FailureMessage,
		&upload.StartedAt,
		&upload.FinishedAt,
		&upload.ProcessAfter,
		&upload.NumResets,
		&upload.NumFailures,
		&upload.RepositoryID,
		&upload.RepositoryName,
		&upload.Indexer,
		&dbutil.NullString{S: &upload.IndexerVersion},
		&upload.NumParts,
		pq.Array(&rawUploadedParts),
		&upload.UploadSize,
		&upload.AssociatedIndexID,
		&upload.Rank,
		&count,
	); err != nil {
		return upload, 0, err
	}

	upload.UploadedParts = make([]int, 0, len(rawUploadedParts))
	for _, uploadedPart := range rawUploadedParts {
		upload.UploadedParts = append(upload.UploadedParts, int(uploadedPart.Int32))
	}

	return upload, count, nil
}

// scanUploads scans a slice of uploads from the return value of `*Store.query`.
var scanUploads = basestore.NewSliceScanner(scanUpload)

var scanUploadsWithCount = basestore.NewSliceWithCountScanner(scanUploadWithCount)

// scanFirstUpload scans a slice of uploads from the return value of `*Store.query` and returns the first.
var scanFirstUpload = basestore.NewFirstScanner(scanUpload)

// scanFirstUploadRecord scans a slice of uploads from the return value of `*Store.query` and returns the first.
func scanFirstUploadRecord(rows *sql.Rows, err error) (workerutil.Record, bool, error) {
	return scanFirstUpload(rows, err)
}

// scanCounts scans pairs of id/counts from the return value of `*Store.query`.
func scanCounts(rows *sql.Rows, queryErr error) (_ map[int]int, err error) {
	if queryErr != nil {
		return nil, queryErr
	}
	defer func() { err = basestore.CloseRows(rows, err) }()

	visibilities := map[int]int{}
	for rows.Next() {
		var id int
		var count int
		if err := rows.Scan(&id, &count); err != nil {
			return nil, err
		}

		visibilities[id] = count
	}

	return visibilities, nil
}

// GetUploadByID returns an upload by its identifier and boolean flag indicating its existence.
func (s *Store) GetUploadByID(ctx context.Context, id int) (_ Upload, _ bool, err error) {
	ctx, _, endObservation := s.operations.getUploadByID.With(ctx, &err, observation.Args{LogFields: []log.Field{
		log.Int("id", id),
	}})
	defer endObservation(1, observation.Args{})

<<<<<<< HEAD
	authzConds, err := database.AuthzQueryConds(ctx, database.NewDB(s.logger, s.Store.Handle().DB()))
=======
	authzConds, err := database.AuthzQueryConds(ctx, database.NewDBWith(s.Store))
>>>>>>> 7f1aa182
	if err != nil {
		return Upload{}, false, err
	}

	return scanFirstUpload(s.Store.Query(ctx, sqlf.Sprintf(getUploadByIDQuery, id, authzConds)))
}

const uploadRankQueryFragment = `
SELECT
	r.id,
	ROW_NUMBER() OVER (ORDER BY COALESCE(r.process_after, r.uploaded_at), r.id) as rank
FROM lsif_uploads_with_repository_name r
WHERE r.state = 'queued'
`

const getUploadByIDQuery = `
-- source: internal/codeintel/stores/dbstore/uploads.go:GetUploadByID
SELECT
	u.id,
	u.commit,
	u.root,
	EXISTS (` + visibleAtTipSubselectQuery + `) AS visible_at_tip,
	u.uploaded_at,
	u.state,
	u.failure_message,
	u.started_at,
	u.finished_at,
	u.process_after,
	u.num_resets,
	u.num_failures,
	u.repository_id,
	repo.name,
	u.indexer,
	u.indexer_version,
	u.num_parts,
	u.uploaded_parts,
	u.upload_size,
	u.associated_index_id,
	s.rank
FROM lsif_uploads u
LEFT JOIN (` + uploadRankQueryFragment + `) s
ON u.id = s.id
JOIN repo ON repo.id = u.repository_id
WHERE repo.deleted_at IS NULL AND u.state != 'deleted' AND u.id = %s AND %s
`

const visibleAtTipSubselectQuery = `SELECT 1 FROM lsif_uploads_visible_at_tip uvt WHERE uvt.repository_id = u.repository_id AND uvt.upload_id = u.id`

// GetUploadsByIDs returns an upload for each of the given identifiers. Not all given ids will necessarily
// have a corresponding element in the returned list.
func (s *Store) GetUploadsByIDs(ctx context.Context, ids ...int) (_ []Upload, err error) {
	ctx, _, endObservation := s.operations.getUploadsByIDs.With(ctx, &err, observation.Args{LogFields: []log.Field{
		log.String("ids", intsToString(ids)),
	}})
	defer endObservation(1, observation.Args{})

	if len(ids) == 0 {
		return nil, nil
	}

<<<<<<< HEAD
	authzConds, err := database.AuthzQueryConds(ctx, database.NewDB(s.logger, s.Store.Handle().DB()))
=======
	authzConds, err := database.AuthzQueryConds(ctx, database.NewDBWith(s.Store))
>>>>>>> 7f1aa182
	if err != nil {
		return nil, err
	}

	queries := make([]*sqlf.Query, 0, len(ids))
	for _, id := range ids {
		queries = append(queries, sqlf.Sprintf("%d", id))
	}

	return scanUploads(s.Store.Query(ctx, sqlf.Sprintf(getUploadsByIDsQuery, sqlf.Join(queries, ", "), authzConds)))
}

const getUploadsByIDsQuery = `
-- source: internal/codeintel/stores/dbstore/uploads.go:GetUploadsByIDs
SELECT
	u.id,
	u.commit,
	u.root,
	EXISTS (` + visibleAtTipSubselectQuery + `) AS visible_at_tip,
	u.uploaded_at,
	u.state,
	u.failure_message,
	u.started_at,
	u.finished_at,
	u.process_after,
	u.num_resets,
	u.num_failures,
	u.repository_id,
	repo.name,
	u.indexer,
	u.indexer_version,
	u.num_parts,
	u.uploaded_parts,
	u.upload_size,
	u.associated_index_id,
	s.rank
FROM lsif_uploads u
LEFT JOIN (` + uploadRankQueryFragment + `) s
ON u.id = s.id
JOIN repo ON repo.id = u.repository_id
WHERE repo.deleted_at IS NULL AND u.state != 'deleted' AND u.id IN (%s) AND %s
`

// DeleteUploadsStuckUploading soft deletes any upload record that has been uploading since the given time.
func (s *Store) DeleteUploadsStuckUploading(ctx context.Context, uploadedBefore time.Time) (_ int, err error) {
	ctx, trace, endObservation := s.operations.deleteUploadsStuckUploading.With(ctx, &err, observation.Args{LogFields: []log.Field{
		log.String("uploadedBefore", uploadedBefore.Format(time.RFC3339)), // TODO - should be a duration
	}})
	defer endObservation(1, observation.Args{})

	unset, _ := s.Store.SetLocal(ctx, "codeintel.lsif_uploads_audit.reason", "stuck in uploading state")
	defer unset(ctx)
	count, _, err := basestore.ScanFirstInt(s.Store.Query(ctx, sqlf.Sprintf(deleteUploadsStuckUploadingQuery, uploadedBefore)))
	if err != nil {
		return 0, err
	}
	trace.Log(log.Int("count", count))

	return count, nil
}

const deleteUploadsStuckUploadingQuery = `
-- source: internal/codeintel/stores/dbstore/uploads.go:DeleteUploadsStuckUploading
WITH
candidates AS (
	SELECT u.id
	FROM lsif_uploads u
	WHERE u.state = 'uploading' AND u.uploaded_at < %s

	-- Lock these rows in a deterministic order so that we don't
	-- deadlock with other processes updating the lsif_uploads table.
	ORDER BY u.id FOR UPDATE
),
deleted AS (
	UPDATE lsif_uploads u
	SET state = 'deleted'
	WHERE id IN (SELECT id FROM candidates)
	RETURNING u.repository_id
)
SELECT count(*) FROM deleted
`

type GetUploadsOptions struct {
	RepositoryID            int
	State                   string
	Term                    string
	VisibleAtTip            bool
	DependencyOf            int
	DependentOf             int
	UploadedBefore          *time.Time
	UploadedAfter           *time.Time
	LastRetentionScanBefore *time.Time
	AllowExpired            bool
	AllowDeletedRepo        bool
	OldestFirst             bool
	Limit                   int
	Offset                  int

	// InCommitGraph ensures that the repository commit graph was updated strictly
	// after this upload was processed. This condition helps us filter out new uploads
	// that we might later mistake for unreachable.
	InCommitGraph bool
}

// GetUploads returns a list of uploads and the total count of records matching the given conditions.
func (s *Store) GetUploads(ctx context.Context, opts GetUploadsOptions) (_ []Upload, _ int, err error) {
	ctx, trace, endObservation := s.operations.getUploads.With(ctx, &err, observation.Args{LogFields: []log.Field{
		log.Int("repositoryID", opts.RepositoryID),
		log.String("state", opts.State),
		log.String("term", opts.Term),
		log.Bool("visibleAtTip", opts.VisibleAtTip),
		log.Int("dependencyOf", opts.DependencyOf),
		log.Int("dependentOf", opts.DependentOf),
		log.String("uploadedBefore", nilTimeToString(opts.UploadedBefore)),
		log.String("uploadedAfter", nilTimeToString(opts.UploadedAfter)),
		log.String("lastRetentionScanBefore", nilTimeToString(opts.LastRetentionScanBefore)),
		log.Bool("inCommitGraph", opts.InCommitGraph),
		log.Bool("allowExpired", opts.AllowExpired),
		log.Bool("oldestFirst", opts.OldestFirst),
		log.Int("limit", opts.Limit),
		log.Int("offset", opts.Offset),
	}})
	defer endObservation(1, observation.Args{})

	tx, err := s.transact(ctx)
	if err != nil {
		return nil, 0, err
	}
	defer func() { err = tx.Done(err) }()

	conds := make([]*sqlf.Query, 0, 12)
	cteDefinitions := make([]cteDefinition, 0, 2)

	if opts.RepositoryID != 0 {
		conds = append(conds, sqlf.Sprintf("u.repository_id = %s", opts.RepositoryID))
	}
	if opts.Term != "" {
		conds = append(conds, makeSearchCondition(opts.Term))
	}
	if opts.State != "" {
		conds = append(conds, makeStateCondition(opts.State))
	} else {
		conds = append(conds, sqlf.Sprintf("u.state != 'deleted'"))
	}
	if opts.VisibleAtTip {
		conds = append(conds, sqlf.Sprintf("EXISTS ("+visibleAtTipSubselectQuery+")"))
	}
	if opts.DependencyOf != 0 {
		cteDefinitions = append(cteDefinitions, cteDefinition{
			name:       "ranked_dependencies",
			definition: sqlf.Sprintf(rankedDependencyCandidateCTEQuery, sqlf.Sprintf("r.dump_id = %s", opts.DependencyOf)),
		})

		// Limit results to the set of uploads canonically providing packages referenced by the given upload identifier
		// (opts.DependencyOf). We do this by selecting the top ranked values in the CTE defined above, which are the
		// referenced package providers grouped by package name, version, repository, and root.
		conds = append(conds, sqlf.Sprintf(`u.id IN (SELECT rd.pkg_id FROM ranked_dependencies rd WHERE rd.rank = 1)`))
	}
	if opts.DependentOf != 0 {
		cteCondition := sqlf.Sprintf(`(p.scheme, p.name, p.version) IN (
			SELECT p.scheme, p.name, p.version
			FROM lsif_packages p
			WHERE p.dump_id = %s
		)`, opts.DependentOf)

		cteDefinitions = append(cteDefinitions, cteDefinition{
			name:       "ranked_dependents",
			definition: sqlf.Sprintf(rankedDependentCandidateCTEQuery, cteCondition),
		})

		// Limit results to the set of uploads that reference the target upload if it canonically provides the
		// matching package. If the target upload does not canonically provide a package, the results will contain
		// no dependent uploads.
		conds = append(conds, sqlf.Sprintf(`u.id IN (
			SELECT r.dump_id
			FROM ranked_dependents rd
			JOIN lsif_references r ON r.scheme = rd.scheme
				AND r.name = rd.name
				AND r.version = rd.version
				AND r.dump_id != rd.pkg_id
			WHERE rd.pkg_id = %s AND rd.rank = 1
		)`, opts.DependentOf))
	}
	if opts.UploadedBefore != nil {
		conds = append(conds, sqlf.Sprintf("u.uploaded_at < %s", *opts.UploadedBefore))
	}
	if opts.UploadedAfter != nil {
		conds = append(conds, sqlf.Sprintf("u.uploaded_at > %s", *opts.UploadedAfter))
	}
	if opts.InCommitGraph {
		conds = append(conds, sqlf.Sprintf("u.finished_at < (SELECT updated_at FROM lsif_dirty_repositories ldr WHERE ldr.repository_id = u.repository_id)"))
	}
	if opts.LastRetentionScanBefore != nil {
		conds = append(conds, sqlf.Sprintf("(u.last_retention_scan_at IS NULL OR u.last_retention_scan_at < %s)", *opts.LastRetentionScanBefore))
	}
	if !opts.AllowExpired {
		conds = append(conds, sqlf.Sprintf("NOT u.expired"))
	}
	if !opts.AllowDeletedRepo {
		conds = append(conds, sqlf.Sprintf("repo.deleted_at IS NULL"))
	}

<<<<<<< HEAD
	authzConds, err := database.AuthzQueryConds(ctx, database.NewDB(s.logger, tx.Store.Handle().DB()))
=======
	authzConds, err := database.AuthzQueryConds(ctx, database.NewDBWith(tx.Store))
>>>>>>> 7f1aa182
	if err != nil {
		return nil, 0, err
	}
	conds = append(conds, authzConds)

	var orderExpression *sqlf.Query
	if opts.OldestFirst {
		orderExpression = sqlf.Sprintf("uploaded_at")
	} else {
		orderExpression = sqlf.Sprintf("uploaded_at DESC")
	}

	uploads, totalCount, err := scanUploadsWithCount(tx.Store.Query(ctx, sqlf.Sprintf(
		getUploadsQuery,
		buildCTEPrefix(cteDefinitions),
		sqlf.Join(conds, " AND "),
		orderExpression,
		opts.Limit,
		opts.Offset,
	)))
	if err != nil {
		return nil, 0, err
	}
	trace.Log(
		log.Int("totalCount", totalCount),
		log.Int("numUploads", len(uploads)),
	)

	return uploads, totalCount, nil
}

type cteDefinition struct {
	name       string
	definition *sqlf.Query
}

func buildCTEPrefix(cteDefinitions []cteDefinition) *sqlf.Query {
	if len(cteDefinitions) == 0 {
		return sqlf.Sprintf("")
	}

	cteQueries := make([]*sqlf.Query, 0, len(cteDefinitions))
	for _, cte := range cteDefinitions {
		cteQueries = append(cteQueries, sqlf.Sprintf("%s AS (%s)", sqlf.Sprintf(cte.name), cte.definition))
	}

	return sqlf.Sprintf("WITH\n%s", sqlf.Join(cteQueries, ",\n"))
}

const getUploadsQuery = `
-- source: internal/codeintel/stores/dbstore/uploads.go:GetUploads
%s -- Dynamic CTE definitions for use in the WHERE clause
SELECT
	u.id,
	u.commit,
	u.root,
	EXISTS (` + visibleAtTipSubselectQuery + `) AS visible_at_tip,
	u.uploaded_at,
	u.state,
	u.failure_message,
	u.started_at,
	u.finished_at,
	u.process_after,
	u.num_resets,
	u.num_failures,
	u.repository_id,
	repo.name,
	u.indexer,
	u.indexer_version,
	u.num_parts,
	u.uploaded_parts,
	u.upload_size,
	u.associated_index_id,
	s.rank,
	COUNT(*) OVER() AS count
FROM lsif_uploads u
LEFT JOIN (` + uploadRankQueryFragment + `) s
ON u.id = s.id
JOIN repo ON repo.id = u.repository_id
WHERE %s ORDER BY %s LIMIT %d OFFSET %d
`

var rankedDependencyCandidateCTEQuery = `
SELECT
	p.dump_id as pkg_id,
	r.dump_id as ref_id,
	-- Rank each upload providing the same package from the same directory
	-- within a repository by commit date. We'll choose the oldest commit
	-- date as the canonical choice and ignore the uploads for younger
	-- commits providing the same package.
	` + packageRankingQueryFragment + ` AS rank
FROM lsif_uploads u
JOIN lsif_packages p ON p.dump_id = u.id
JOIN lsif_references r ON r.scheme = p.scheme
	AND r.name = p.name
	AND r.version = p.version
	AND r.dump_id != p.dump_id
WHERE
	-- Don't match deleted uploads
	u.state = 'completed' AND
	%s
`

var rankedDependentCandidateCTEQuery = `
SELECT
	p.dump_id as pkg_id,
	p.scheme as scheme,
	p.name as name,
	p.version as version,
	-- Rank each upload providing the same package from the same directory
	-- within a repository by commit date. We'll choose the oldest commit
	-- date as the canonical choice and ignore the uploads for younger
	-- commits providing the same package.
	` + packageRankingQueryFragment + ` AS rank
FROM lsif_uploads u
JOIN lsif_packages p ON p.dump_id = u.id
WHERE
	-- Don't match deleted uploads
	u.state = 'completed' AND
	%s
`

// makeSearchCondition returns a disjunction of LIKE clauses against all searchable columns of an upload.
func makeSearchCondition(term string) *sqlf.Query {
	searchableColumns := []string{
		"u.commit",
		"u.root",
		"(u.state)::text",
		"u.failure_message",
		"repo.name",
		"u.indexer",
		"u.indexer_version",
	}

	var termConds []*sqlf.Query
	for _, column := range searchableColumns {
		termConds = append(termConds, sqlf.Sprintf(column+" ILIKE %s", "%"+term+"%"))
	}

	return sqlf.Sprintf("(%s)", sqlf.Join(termConds, " OR "))
}

// makeStateCondition returns a disjunction of clauses comparing the upload against the target state.
func makeStateCondition(state string) *sqlf.Query {
	states := make([]string, 0, 2)
	if state == "errored" || state == "failed" {
		// Treat errored and failed states as equivalent
		states = append(states, "errored", "failed")
	} else {
		states = append(states, state)
	}

	queries := make([]*sqlf.Query, 0, len(states))
	for _, state := range states {
		queries = append(queries, sqlf.Sprintf("u.state = %s", state))
	}

	return sqlf.Sprintf("(%s)", sqlf.Join(queries, " OR "))
}

// InsertUpload inserts a new upload and returns its identifier.
func (s *Store) InsertUpload(ctx context.Context, upload Upload) (id int, err error) {
	ctx, _, endObservation := s.operations.insertUpload.With(ctx, &err, observation.Args{})
	defer func() {
		endObservation(1, observation.Args{LogFields: []log.Field{
			log.Int("id", id),
		}})
	}()

	if upload.UploadedParts == nil {
		upload.UploadedParts = []int{}
	}

	id, _, err = basestore.ScanFirstInt(s.Store.Query(
		ctx,
		sqlf.Sprintf(
			insertUploadQuery,
			upload.Commit,
			upload.Root,
			upload.RepositoryID,
			upload.Indexer,
			upload.IndexerVersion,
			upload.State,
			upload.NumParts,
			pq.Array(upload.UploadedParts),
			upload.UploadSize,
			upload.AssociatedIndexID,
		),
	))

	return id, err
}

const insertUploadQuery = `
-- source: internal/codeintel/stores/dbstore/uploads.go:InsertUpload
INSERT INTO lsif_uploads (
	commit,
	root,
	repository_id,
	indexer,
	indexer_version,
	state,
	num_parts,
	uploaded_parts,
	upload_size,
	associated_index_id
) VALUES (%s, %s, %s, %s, %s, %s, %s, %s, %s, %s)
RETURNING id
`

// AddUploadPart adds the part index to the given upload's uploaded parts array. This method is idempotent
// (the resulting array is deduplicated on update).
func (s *Store) AddUploadPart(ctx context.Context, uploadID, partIndex int) (err error) {
	ctx, _, endObservation := s.operations.addUploadPart.With(ctx, &err, observation.Args{LogFields: []log.Field{
		log.Int("uploadID", uploadID),
		log.Int("partIndex", partIndex),
	}})
	defer endObservation(1, observation.Args{})

	return s.Store.Exec(ctx, sqlf.Sprintf(addUploadPartQuery, partIndex, uploadID))
}

const addUploadPartQuery = `
-- source: internal/codeintel/stores/dbstore/uploads.go:AddUploadPart
UPDATE lsif_uploads SET uploaded_parts = array(SELECT DISTINCT * FROM unnest(array_append(uploaded_parts, %s))) WHERE id = %s
`

// MarkQueued updates the state of the upload to queued and updates the upload size.
func (s *Store) MarkQueued(ctx context.Context, id int, uploadSize *int64) (err error) {
	ctx, _, endObservation := s.operations.markQueued.With(ctx, &err, observation.Args{LogFields: []log.Field{
		log.Int("id", id),
	}})
	defer endObservation(1, observation.Args{})

	return s.Store.Exec(ctx, sqlf.Sprintf(markQueuedQuery, uploadSize, id))
}

const markQueuedQuery = `
-- source: internal/codeintel/stores/dbstore/uploads.go:MarkQueued
UPDATE lsif_uploads
SET
	state = 'queued',
	queued_at = clock_timestamp(),
	upload_size = %s
WHERE id = %s
`

// MarkFailed updates the state of the upload to failed, increments the num_failures column and sets the finished_at time
func (s *Store) MarkFailed(ctx context.Context, id int, reason string) (err error) {
	ctx, _, endObservation := s.operations.markFailed.With(ctx, &err, observation.Args{LogFields: []log.Field{
		log.Int("id", id),
	}})
	defer endObservation(1, observation.Args{})

	return s.Store.Exec(ctx, sqlf.Sprintf(markFailedQuery, reason, id))
}

const markFailedQuery = `
-- source: internal/codeintel/stores/dbstore/uploads.go:MarkFailed
UPDATE
	lsif_uploads
SET
	state = 'failed',
	finished_at = clock_timestamp(),
	failure_message = %s,
	num_failures = num_failures + 1
WHERE
	id = %s
`

var uploadColumnsWithNullRank = []*sqlf.Query{
	sqlf.Sprintf("u.id"),
	sqlf.Sprintf("u.commit"),
	sqlf.Sprintf("u.root"),
	sqlf.Sprintf("EXISTS (" + visibleAtTipSubselectQuery + ") AS visible_at_tip"),
	sqlf.Sprintf("u.uploaded_at"),
	sqlf.Sprintf("u.state"),
	sqlf.Sprintf("u.failure_message"),
	sqlf.Sprintf("u.started_at"),
	sqlf.Sprintf("u.finished_at"),
	sqlf.Sprintf("u.process_after"),
	sqlf.Sprintf("u.num_resets"),
	sqlf.Sprintf("u.num_failures"),
	sqlf.Sprintf("u.repository_id"),
	sqlf.Sprintf("u.repository_name"),
	sqlf.Sprintf("u.indexer"),
	sqlf.Sprintf("u.indexer_version"),
	sqlf.Sprintf("u.num_parts"),
	sqlf.Sprintf("u.uploaded_parts"),
	sqlf.Sprintf("u.upload_size"),
	sqlf.Sprintf("u.associated_index_id"),
	sqlf.Sprintf("NULL"),
}

// DeleteUploadByID deletes an upload by its identifier. This method returns a true-valued flag if a record
// was deleted. The associated repository will be marked as dirty so that its commit graph will be updated in
// the background.
func (s *Store) DeleteUploadByID(ctx context.Context, id int) (_ bool, err error) {
	ctx, _, endObservation := s.operations.deleteUploadByID.With(ctx, &err, observation.Args{LogFields: []log.Field{
		log.Int("id", id),
	}})
	defer endObservation(1, observation.Args{})

	tx, err := s.transact(ctx)
	if err != nil {
		return false, err
	}
	defer func() { err = tx.Done(err) }()

	repositoryID, deleted, err := basestore.ScanFirstInt(tx.Store.Query(ctx, sqlf.Sprintf(deleteUploadByIDQuery, id)))
	if err != nil {
		return false, err
	}
	if !deleted {
		return false, nil
	}

	if err := tx.MarkRepositoryAsDirty(ctx, repositoryID); err != nil {
		return false, err
	}

	return true, nil
}

const deleteUploadByIDQuery = `
-- source: internal/codeintel/stores/dbstore/uploads.go:DeleteUploadByID
UPDATE lsif_uploads u SET state = CASE WHEN u.state = 'completed' THEN 'deleting' ELSE 'deleted' END WHERE id = %s RETURNING repository_id
`

// DeletedRepositoryGracePeriod is the minimum allowable duration between a repo deletion
// and the upload and index records for that repository being deleted.
const DeletedRepositoryGracePeriod = time.Minute * 30

// DeleteUploadsWithoutRepository deletes uploads associated with repositories that were deleted at least
// DeletedRepositoryGracePeriod ago. This returns the repository identifier mapped to the number of uploads
// that were removed for that repository.
func (s *Store) DeleteUploadsWithoutRepository(ctx context.Context, now time.Time) (_ map[int]int, err error) {
	ctx, trace, endObservation := s.operations.deleteUploadsWithoutRepository.With(ctx, &err, observation.Args{})
	defer endObservation(1, observation.Args{})

	unset, _ := s.Store.SetLocal(ctx, "codeintel.lsif_uploads_audit.reason", "upload associated with repository not known to this instance")
	defer unset(ctx)
	repositories, err := scanCounts(s.Store.Query(ctx, sqlf.Sprintf(deleteUploadsWithoutRepositoryQuery, now.UTC(), DeletedRepositoryGracePeriod/time.Second)))
	if err != nil {
		return nil, err
	}

	count := 0
	for _, numDeleted := range repositories {
		count += numDeleted
	}
	trace.Log(
		log.Int("count", count),
		log.Int("numRepositories", len(repositories)),
	)

	return repositories, nil
}

const deleteUploadsWithoutRepositoryQuery = `
-- source: internal/codeintel/stores/dbstore/uploads.go:DeleteUploadsWithoutRepository
WITH
candidates AS (
	SELECT u.id
	FROM repo r
	JOIN lsif_uploads u ON u.repository_id = r.id
	WHERE %s - r.deleted_at >= %s * interval '1 second'

	-- Lock these rows in a deterministic order so that we don't
	-- deadlock with other processes updating the lsif_uploads table.
	ORDER BY u.id FOR UPDATE
),
deleted AS (
	-- Note: we can go straight from completed -> deleted here as we
	-- do not need to preserve the deleted repository's current commit
	-- graph (the API cannot resolve any queries for this repository).

	UPDATE lsif_uploads u
	SET state = 'deleted'
	WHERE u.id IN (SELECT id FROM candidates)
	RETURNING u.id, u.repository_id
)
SELECT d.repository_id, COUNT(*) FROM deleted d GROUP BY d.repository_id
`

// HardDeleteUploadByID deletes the upload record with the given identifier.
func (s *Store) HardDeleteUploadByID(ctx context.Context, ids ...int) (err error) {
	ctx, _, endObservation := s.operations.hardDeleteUploadByID.With(ctx, &err, observation.Args{LogFields: []log.Field{
		log.Int("numIDs", len(ids)),
		log.String("ids", intsToString(ids)),
	}})
	defer endObservation(1, observation.Args{})

	if len(ids) == 0 {
		return nil
	}

	var idQueries []*sqlf.Query
	for _, id := range ids {
		idQueries = append(idQueries, sqlf.Sprintf("%s", id))
	}

	tx, err := s.Transact(ctx)
	if err != nil {
		return err
	}
	defer func() { err = tx.Done(err) }()

	// Before deleting the record, ensure that we decrease the number of existant references
	// to all of this upload's dependencies. This also selects a new upload to canonically provide
	// the same package as the deleted upload, if such an upload exists.
	if _, err := tx.UpdateReferenceCounts(ctx, ids, DependencyReferenceCountUpdateTypeRemove); err != nil {
		return err
	}

	if err := tx.Exec(ctx, sqlf.Sprintf(hardDeleteUploadByIDQuery, sqlf.Join(idQueries, ", "))); err != nil {
		return err
	}

	return nil
}

const hardDeleteUploadByIDQuery = `
-- source: internal/codeintel/stores/dbstore/uploads.go:HardDeleteUploadByID
WITH locked_uploads AS (
	SELECT u.id
	FROM lsif_uploads u
	WHERE u.id IN (%s)
	ORDER BY u.id FOR UPDATE
)
DELETE FROM lsif_uploads WHERE id IN (SELECT id FROM locked_uploads)
`

// SelectRepositoriesForIndexScan returns a set of repository identifiers that should be considered
// for indexing jobs. Repositories that were returned previously from this call within the given
// process delay are not returned.
//
// If allowGlobalPolicies is false, then configuration policies that define neither a repository id
// nor a non-empty set of repository patterns wl be ignored. When true, such policies apply over all
// repositories known to the instance.
func (s *Store) SelectRepositoriesForIndexScan(ctx context.Context, table, column string, processDelay time.Duration, allowGlobalPolicies bool, repositoryMatchLimit *int, limit int) (_ []int, err error) {
	return s.selectRepositoriesForIndexScan(ctx, table, column, processDelay, allowGlobalPolicies, repositoryMatchLimit, limit, timeutil.Now())
}

func (s *Store) selectRepositoriesForIndexScan(ctx context.Context, table, column string, processDelay time.Duration, allowGlobalPolicies bool, repositoryMatchLimit *int, limit int, now time.Time) (_ []int, err error) {
	ctx, _, endObservation := s.operations.selectRepositoriesForIndexScan.With(ctx, &err, observation.Args{LogFields: []log.Field{
		log.Bool("allowGlobalPolicies", allowGlobalPolicies),
		log.Int("limit", limit),
	}})
	defer endObservation(1, observation.Args{})

	limitExpression := sqlf.Sprintf("")
	if repositoryMatchLimit != nil {
		limitExpression = sqlf.Sprintf("LIMIT %s", *repositoryMatchLimit)
	}

	replacer := strings.NewReplacer("{column_name}", column)
	return basestore.ScanInts(s.Query(ctx, sqlf.Sprintf(
		replacer.Replace(selectRepositoriesForIndexScanQuery),
		allowGlobalPolicies,
		limitExpression,
		quote(table),
		now,
		int(processDelay/time.Second),
		limit,
		quote(table),
		now,
		now,
	)))
}

func quote(s string) *sqlf.Query { return sqlf.Sprintf(s) }

const selectRepositoriesForIndexScanQuery = `
-- source: internal/codeintel/stores/dbstore/uploads.go:selectRepositoriesForIndexScan
WITH
repositories_matching_policy AS (
	(
		SELECT r.id FROM repo r WHERE EXISTS (
			SELECT 1
			FROM lsif_configuration_policies p
			WHERE
				p.indexing_enabled AND
				p.repository_id IS NULL AND
				p.repository_patterns IS NULL AND
				%s -- completely enable or disable this query
		)
		ORDER BY stars DESC NULLS LAST, id
		%s
	)

	UNION ALL

	SELECT p.repository_id AS id
	FROM lsif_configuration_policies p
	WHERE
		p.indexing_enabled AND
		p.repository_id IS NOT NULL

	UNION ALL

	SELECT rpl.repo_id AS id
	FROM lsif_configuration_policies p
	JOIN lsif_configuration_policies_repository_pattern_lookup rpl ON rpl.policy_id = p.id
	WHERE p.indexing_enabled
),
candidate_repositories AS (
	SELECT r.id AS id
	FROM repo r
	WHERE
		r.deleted_at IS NULL AND
		r.blocked IS NULL AND
		r.id IN (SELECT id FROM repositories_matching_policy)
),
repositories AS (
	SELECT cr.id
	FROM candidate_repositories cr
	LEFT JOIN %s lrs ON lrs.repository_id = cr.id

	-- Ignore records that have been checked recently. Note this condition is
	-- true for a null {column_name} (which has never been checked).
	WHERE (%s - lrs.{column_name} > (%s * '1 second'::interval)) IS DISTINCT FROM FALSE
	ORDER BY
		lrs.{column_name} NULLS FIRST,
		cr.id -- tie breaker
	LIMIT %s
)
INSERT INTO %s (repository_id, {column_name})
SELECT r.id, %s::timestamp FROM repositories r
ON CONFLICT (repository_id) DO UPDATE
SET {column_name} = %s
RETURNING repository_id
`

// SelectRepositoriesForRetentionScan returns a set of repository identifiers with live code intelligence
// data and a fresh associated commit graph. Repositories that were returned previously from this call
// within the  given process delay are not returned.
func (s *Store) SelectRepositoriesForRetentionScan(ctx context.Context, processDelay time.Duration, limit int) (_ []int, err error) {
	return s.selectRepositoriesForRetentionScan(ctx, processDelay, limit, timeutil.Now())
}

func (s *Store) selectRepositoriesForRetentionScan(ctx context.Context, processDelay time.Duration, limit int, now time.Time) (_ []int, err error) {
	ctx, _, endObservation := s.operations.selectRepositoriesForRetentionScan.With(ctx, &err, observation.Args{})
	defer endObservation(1, observation.Args{})

	return basestore.ScanInts(s.Query(ctx, sqlf.Sprintf(
		repositoryIDsForRetentionScanQuery,
		now,
		int(processDelay/time.Second),
		limit,
		now,
		now,
	)))
}

const repositoryIDsForRetentionScanQuery = `
-- source: internal/codeintel/stores/dbstore/uploads.go:selectRepositoriesForRetentionScan
WITH candidate_repositories AS (
	SELECT DISTINCT u.repository_id AS id
	FROM lsif_uploads u
	WHERE u.state = 'completed'
),
repositories AS (
	SELECT cr.id
	FROM candidate_repositories cr
	LEFT JOIN lsif_last_retention_scan lrs ON lrs.repository_id = cr.id
	JOIN lsif_dirty_repositories dr ON dr.repository_id = cr.id

	-- Ignore records that have been checked recently. Note this condition is
	-- true for a null last_retention_scan_at (which has never been checked).
	WHERE (%s - lrs.last_retention_scan_at > (%s * '1 second'::interval)) IS DISTINCT FROM FALSE
	AND dr.update_token = dr.dirty_token
	ORDER BY
		lrs.last_retention_scan_at NULLS FIRST,
		cr.id -- tie breaker
	LIMIT %s
)
INSERT INTO lsif_last_retention_scan (repository_id, last_retention_scan_at)
SELECT r.id, %s::timestamp FROM repositories r
ON CONFLICT (repository_id) DO UPDATE
SET last_retention_scan_at = %s
RETURNING repository_id
`

// UpdateUploadRetention updates the last data retention scan timestamp on the upload
// records with the given protected identifiers and sets the expired field on the upload
// records with the given expired identifiers.
func (s *Store) UpdateUploadRetention(ctx context.Context, protectedIDs, expiredIDs []int) error {
	return s.updateUploadRetention(ctx, protectedIDs, expiredIDs, time.Now())
}

func (s *Store) updateUploadRetention(ctx context.Context, protectedIDs, expiredIDs []int, now time.Time) (err error) {
	ctx, _, endObservation := s.operations.updateUploadRetention.With(ctx, &err, observation.Args{LogFields: []log.Field{
		log.Int("numProtectedIDs", len(protectedIDs)),
		log.String("protectedIDs", intsToString(protectedIDs)),
		log.Int("numExpiredIDs", len(expiredIDs)),
		log.String("expiredIDs", intsToString(expiredIDs)),
	}})
	defer endObservation(1, observation.Args{})

	// Ensure ids are sorted so that we take row locks during the UPDATE
	// query in a determinstic order. This should prevent deadlocks with
	// other queries that mass update lsif_uploads.
	sort.Ints(protectedIDs)
	sort.Ints(expiredIDs)

	tx, err := s.transact(ctx)
	if err != nil {
		return err
	}
	defer func() { err = tx.Done(err) }()

	if len(protectedIDs) > 0 {
		queries := make([]*sqlf.Query, 0, len(protectedIDs))
		for _, id := range protectedIDs {
			queries = append(queries, sqlf.Sprintf("%s", id))
		}

		if err := tx.Exec(ctx, sqlf.Sprintf(updateUploadRetentionQuery, sqlf.Sprintf("last_retention_scan_at = %s", now), sqlf.Join(queries, ","))); err != nil {
			return err
		}
	}

	if len(expiredIDs) > 0 {
		queries := make([]*sqlf.Query, 0, len(expiredIDs))
		for _, id := range expiredIDs {
			queries = append(queries, sqlf.Sprintf("%s", id))
		}

		if err := tx.Exec(ctx, sqlf.Sprintf(updateUploadRetentionQuery, sqlf.Sprintf("expired = TRUE"), sqlf.Join(queries, ","))); err != nil {
			return err
		}
	}

	return nil
}

const updateUploadRetentionQuery = `
-- source: internal/codeintel/stores/dbstore/uploads.go:UpdateUploadRetention
UPDATE lsif_uploads SET %s WHERE id IN (%s)
`

type DependencyReferenceCountUpdateType int

const (
	DependencyReferenceCountUpdateTypeNone DependencyReferenceCountUpdateType = iota
	DependencyReferenceCountUpdateTypeAdd
	DependencyReferenceCountUpdateTypeRemove
)

var deltaMap = map[DependencyReferenceCountUpdateType]int{
	DependencyReferenceCountUpdateTypeNone:   +0,
	DependencyReferenceCountUpdateTypeAdd:    +1,
	DependencyReferenceCountUpdateTypeRemove: -1,
}

// UpdateReferenceCounts updates the reference counts of uploads indicated by the given identifiers
// as well as the set of uploads that would be affected by one of the upload's insertion or removal.
// The behavior of this method is determined by the dependencyUpdateType value.
//
//   - Use DependencyReferenceCountUpdateTypeNone to calculate the reference count of each of the given
//     uploads without considering dependency upload counts.
//   - Use DependencyReferenceCountUpdateTypeAdd to calculate the reference count of each of the given
//     uploads while adding one to each direct dependency's reference count.
//   - Use DependencyReferenceCountUpdateTypeRemove to calculate the reference count of each of the given
//     uploads while removing one from each direct dependency's reference count.
//
// To keep reference counts consistent, this method should be called directly after insertion and directly
// before deletion of each upload record.
func (s *Store) UpdateReferenceCounts(ctx context.Context, ids []int, dependencyUpdateType DependencyReferenceCountUpdateType) (updated int, err error) {
	ctx, _, endObservation := s.operations.updateReferenceCounts.With(ctx, &err, observation.Args{LogFields: []log.Field{
		log.Int("numIDs", len(ids)),
		log.String("ids", intsToString(ids)),
		log.Int("dependencyUpdateType", int(dependencyUpdateType)),
	}})
	defer func() { endObservation(1, observation.Args{}) }()

	if len(ids) == 0 {
		return 0, nil
	}

	// Just in case
	if os.Getenv("DEBUG_PRECISE_CODE_INTEL_REFERENCE_COUNTS_BAIL_OUT") != "" {
		log15.Warn("Reference count operations are currently disabled")
		return 0, nil
	}

	tx, err := s.transact(ctx)
	if err != nil {
		return 0, err
	}
	defer func() { err = tx.Done(err) }()

	idArray := pq.Array(ids)

	excludeCondition := sqlf.Sprintf("TRUE")
	if dependencyUpdateType == DependencyReferenceCountUpdateTypeRemove {
		excludeCondition = sqlf.Sprintf("NOT (u.id = ANY (%s))", idArray)
	}

	result, err := tx.ExecResult(ctx, sqlf.Sprintf(
		updateReferenceCountsQuery,
		idArray,
		idArray,
		excludeCondition,
		idArray,
		deltaMap[dependencyUpdateType],
	))
	if err != nil {
		return 0, err
	}

	affected, _ := result.RowsAffected()
	return int(affected), nil
}

var updateReferenceCountsQuery = `
-- source: internal/codeintel/stores/dbstore/uploads.go:UpdateReferenceCounts
WITH
-- Select the set of package identifiers provided by the target upload list. This
-- result set includes non-canonical results.
packages_defined_by_target_uploads AS (
	SELECT p.scheme, p.name, p.version
	FROM lsif_packages p
	WHERE p.dump_id = ANY (%s)
),

-- Select the ranked set of uploads that provide a package that is also provided
-- by the target upload list. This over-selects the set of uploads that visibly
-- provide a package so that we can re-rank the canonical uploads for a package
-- on the fly.
ranked_uploads_providing_packages AS (
	SELECT
		u.id,
		p.scheme,
		p.name,
		p.version,
		-- Rank each upload providing the same package from the same directory
		-- within a repository by commit date. We'll choose the oldest commit
		-- date as the canonical choice, and set the reference counts to all
		-- of the duplicate commits to zero.
		` + packageRankingQueryFragment + ` AS rank
	FROM lsif_uploads u
	LEFT JOIN lsif_packages p ON p.dump_id = u.id
	WHERE
		(
			-- Select our target uploads
			u.id = ANY (%s) OR

			-- Also select uploads that provide the same package as a target upload.
			--
			-- It is necessary to select these extra records as the insertion or
			-- deletion of an upload record can change the rank of uploads/packages.
			-- We need to ensure that we update the reference counts of every upload
			-- in this set, not just the ones that were recently inserted or deleted.
			(p.scheme, p.name, p.version) IN (
				SELECT p.scheme, p.name, p.version
				FROM packages_defined_by_target_uploads p
			)
		) AND

		-- Don't match deleted uploads. We may be dealing with uploads still in the
		-- processing state, though, so we allow those here.
		u.state NOT IN ('deleted', 'deleting') AND

		-- If we are deleting uploads that provide intelligence for a package, we need
		-- to ensure that we calculate the correct dependencies as if the records have
		-- been deleted. This condition throws out exact target uploads while keeping
		-- the (newly adjusted) ranked set of uploads providing the same package.
		(%s)
),

-- Calculate the number of references to each upload represented by the CTE
-- ranked_uploads_providing_packages. Those that are not the canonical upload
-- providing their package will have ref count of zero, by having no associated
-- row in this intermediate result set. The canonical uploads will have their
-- reference count re-calculated based on the current set of dependencies known
-- to Postgres.
canonical_package_reference_counts AS (
	SELECT
		ru.id,
		count(*) AS count
	FROM ranked_uploads_providing_packages ru
	JOIN lsif_references r
	ON
		r.scheme = ru.scheme AND
		r.name = ru.name AND
		r.version = ru.version AND
		r.dump_id != ru.id
	WHERE ru.rank = 1
	GROUP BY ru.id
),

-- Count (and ranks) the set of edges that cross over from the target list of uploads
-- to existing uploads that provide a dependent package. This is the modifier by which
-- dependency reference counts must be altered in order for existing package reference
-- counts to remain up-to-date.
dependency_reference_counts AS (
	SELECT
		u.id,
		` + packageRankingQueryFragment + ` AS rank,
		count(*) AS count
	FROM lsif_uploads u
	JOIN lsif_packages p ON p.dump_id = u.id
	JOIN lsif_references r
	ON
		r.scheme = p.scheme AND
		r.name = p.name AND
		r.version = p.version AND
		r.dump_id != p.dump_id
	WHERE
		-- Here we want the set of actually reachable uploads
		u.state = 'completed' AND
		r.dump_id = ANY (%s)
	GROUP BY u.id, p.scheme, p.name, p.version
),

-- Discard dependency edges to non-canonical uploads. Sum the remaining edge counts
-- to find the amount by which we need to update the reference count for the remaining
-- dependent uploads.
canonical_dependency_reference_counts AS (
	SELECT rc.id, SUM(rc.count) AS count
	FROM dependency_reference_counts rc
	WHERE rc.rank = 1
	GROUP BY rc.id
),

-- Determine the set of reference count values to write to the lsif_uploads table, then
-- lock all of the affected rows in a deterministic order. This should prevent hitting
-- deadlock conditions when multiple bulk operations are happening over intersecting
-- rows of the same table.
locked_uploads AS (
	SELECT
		u.id,

		-- If ru.id IS NOT NULL, then we have recalculated the reference count for this
		-- row in the CTE canonical_package_reference_counts. Use this value. Otherwise,
		-- this row is a dependency of the target upload list and we only be incrementally
		-- modifying the row's reference count.
		--
		CASE WHEN ru.id IS NOT NULL THEN COALESCE(pkg_refcount.count, 0) ELSE u.reference_count END +

		-- If ru.id IN canonical_dependency_reference_counts, then we incrementally modify
		-- the row's reference count proportional the number of additional dependent edges
		-- counted in the CTE. The placeholder here is an integer in the range [-1, 1] used
		-- to specify if we are adding or removing a set of upload records.
		COALESCE(dep_refcount.count, 0) * %s AS reference_count
	FROM lsif_uploads u
	LEFT JOIN ranked_uploads_providing_packages ru ON ru.id = u.id
	LEFT JOIN canonical_package_reference_counts pkg_refcount ON pkg_refcount.id = u.id
	LEFT JOIN canonical_dependency_reference_counts dep_refcount ON dep_refcount.id = u.id
	-- Prevent creating no-op updates for every row in the table
	WHERE ru.id IS NOT NULL OR dep_refcount.id IS NOT NULL
	ORDER BY u.id FOR UPDATE
)

-- Perform deterministically ordered update
UPDATE lsif_uploads u
SET reference_count = lu.reference_count
FROM locked_uploads lu WHERE lu.id = u.id
`

// SoftDeleteExpiredUploads marks upload records that are both expired and have no references
// as deleted. The associated repositories will be marked as dirty so that their commit graphs
// are updated in the near future.
func (s *Store) SoftDeleteExpiredUploads(ctx context.Context) (count int, err error) {
	ctx, trace, endObservation := s.operations.softDeleteExpiredUploads.With(ctx, &err, observation.Args{})
	defer endObservation(1, observation.Args{})

	tx, err := s.transact(ctx)
	if err != nil {
		return 0, err
	}
	defer func() { err = tx.Done(err) }()

	// Just in case
	if os.Getenv("DEBUG_PRECISE_CODE_INTEL_REFERENCE_COUNTS_BAIL_OUT") != "" {
		log15.Warn("Reference count operations are currently disabled")
		return 0, nil
	}

	unset, _ := s.Store.SetLocal(ctx, "codeintel.lsif_uploads_audit.reason", "soft-deleting expired uploads")
	defer unset(ctx)
	repositories, err := scanCounts(tx.Store.Query(ctx, sqlf.Sprintf(softDeleteExpiredUploadsQuery)))
	if err != nil {
		return 0, err
	}

	for _, numUpdated := range repositories {
		count += numUpdated
	}
	trace.Log(
		log.Int("count", count),
		log.Int("numRepositories", len(repositories)),
	)

	for repositoryID := range repositories {
		if err := tx.MarkRepositoryAsDirty(ctx, repositoryID); err != nil {
			return 0, err
		}
	}

	return count, nil
}

const softDeleteExpiredUploadsQuery = `
-- source: internal/codeintel/stores/dbstore/uploads.go:SoftDeleteExpiredUploads
WITH candidates AS (
	SELECT u.id
	FROM lsif_uploads u
	WHERE u.state = 'completed' AND u.expired AND u.reference_count = 0
	-- Lock these rows in a deterministic order so that we don't
	-- deadlock with other processes updating the lsif_uploads table.
	ORDER BY u.id FOR UPDATE
),
updated AS (
	UPDATE lsif_uploads u
	SET state = 'deleting'
	WHERE u.id IN (SELECT id FROM candidates)
	RETURNING u.id, u.repository_id
)
SELECT u.repository_id, count(*) FROM updated u GROUP BY u.repository_id
`

// GetOldestCommitDate returns the oldest commit date for all uploads for the given repository. If there are no
// non-nil values, a false-valued flag is returned.
func (s *Store) GetOldestCommitDate(ctx context.Context, repositoryID int) (_ time.Time, _ bool, err error) {
	ctx, _, endObservation := s.operations.getOldestCommitDate.With(ctx, &err, observation.Args{LogFields: []log.Field{
		log.Int("repositoryID", repositoryID),
	}})
	defer endObservation(1, observation.Args{})

	return basestore.ScanFirstTime(s.Query(ctx, sqlf.Sprintf(getOldestCommitDateQuery, repositoryID)))
}

// Note: we check against '-infinity' here, as the backfill operation will use this sentinel value in the case
// that the commit is no longer know by gitserver. This allows the backfill migration to make progress without
// having pristine database.
const getOldestCommitDateQuery = `
-- source: internal/codeintel/stores/dbstore/uploads.go:GetOldestCommitDate
SELECT committed_at FROM lsif_uploads WHERE repository_id = %s AND state = 'completed' AND committed_at IS NOT NULL AND committed_at != '-infinity' ORDER BY committed_at LIMIT 1
`

// UpdateCommitedAt updates the commit date for the given repository.
func (s *Store) UpdateCommitedAt(ctx context.Context, uploadID int, committedAt time.Time) (err error) {
	ctx, _, endObservation := s.operations.updateCommitedAt.With(ctx, &err, observation.Args{LogFields: []log.Field{
		log.Int("uploadID", uploadID),
	}})
	defer endObservation(1, observation.Args{})

	return s.Exec(ctx, sqlf.Sprintf(updateCommitedAtQuery, committedAt, uploadID))
}

const updateCommitedAtQuery = `
-- source: internal/codeintel/stores/dbstore/uploads.go:UpdateCommitedAt
UPDATE lsif_uploads SET committed_at = %s WHERE id = %s
`

func intsToString(vs []int) string {
	strs := make([]string, 0, len(vs))
	for _, v := range vs {
		strs = append(strs, strconv.Itoa(v))
	}

	return strings.Join(strs, ", ")
}

func nilTimeToString(t *time.Time) string {
	if t == nil {
		return ""
	}

	return t.String()
}

// LastUploadRetentionScanForRepository returns the last timestamp, if any, that the repository with the
// given identifier was considered for upload expiration checks.
func (s *Store) LastUploadRetentionScanForRepository(ctx context.Context, repositoryID int) (_ *time.Time, err error) {
	ctx, _, endObservation := s.operations.lastUploadRetentionScanForRepository.With(ctx, &err, observation.Args{LogFields: []log.Field{
		log.Int("repositoryID", repositoryID),
	}})
	defer endObservation(1, observation.Args{})

	t, ok, err := basestore.ScanFirstTime(s.Query(ctx, sqlf.Sprintf(lastUploadRetentionScanForRepositoryQuery, repositoryID)))
	if !ok {
		return nil, err
	}

	return &t, nil
}

const lastUploadRetentionScanForRepositoryQuery = `
-- source: internal/codeintel/stores/dbstore/uploads.go:LastUploadRetentionScanForRepository
SELECT last_retention_scan_at FROM lsif_last_retention_scan WHERE repository_id = %s
`

type UploadsWithRepositoryNamespace struct {
	Root    string
	Indexer string
	Uploads []Upload
}

// RecentUploadsSummary returns a set of "interesting" uploads for the repository with the given identifeir.
// The return value is a list of uploads grouped by root and indexer. In each group, the set of uploads should
// include the set of unprocessed records as well as the latest finished record. These values allow users to
// quickly determine if a particular root/indexer pair is up-to-date or having issues processing.
func (s *Store) RecentUploadsSummary(ctx context.Context, repositoryID int) (upload []UploadsWithRepositoryNamespace, err error) {
	ctx, logger, endObservation := s.operations.recentUploadsSummary.With(ctx, &err, observation.Args{LogFields: []log.Field{
		log.Int("repositoryID", repositoryID),
	}})
	defer endObservation(1, observation.Args{})

	uploads, err := scanUploads(s.Query(ctx, sqlf.Sprintf(recentUploadsSummaryQuery, repositoryID, repositoryID)))
	if err != nil {
		return nil, err
	}
	logger.Log(log.Int("numUploads", len(uploads)))

	groupedUploads := make([]UploadsWithRepositoryNamespace, 1, len(uploads)+1)
	for _, index := range uploads {
		if last := groupedUploads[len(groupedUploads)-1]; last.Root != index.Root || last.Indexer != index.Indexer {
			groupedUploads = append(groupedUploads, UploadsWithRepositoryNamespace{
				Root:    index.Root,
				Indexer: index.Indexer,
			})
		}

		n := len(groupedUploads)
		groupedUploads[n-1].Uploads = append(groupedUploads[n-1].Uploads, index)
	}

	return groupedUploads[1:], nil
}

const recentUploadsSummaryQuery = `
-- source: internal/codeintel/stores/dbstore/uploads.go:RecentUploadsSummary
WITH ranked_completed AS (
	SELECT
		u.id,
		u.root,
		u.indexer,
		u.finished_at,
		RANK() OVER (PARTITION BY root, indexer ORDER BY finished_at DESC) AS rank
	FROM lsif_uploads u
	WHERE
		u.repository_id = %s AND
		u.state NOT IN ('uploading', 'queued', 'processing', 'deleted')
),
latest_uploads AS (
	SELECT u.id, u.root, u.indexer, u.uploaded_at
	FROM lsif_uploads u
	WHERE
		u.id IN (
			SELECT rc.id
			FROM ranked_completed rc
			WHERE rc.rank = 1
		)
	ORDER BY u.root, u.indexer
),
new_uploads AS (
	SELECT u.id
	FROM lsif_uploads u
	WHERE
		u.repository_id = %s AND
		u.state IN ('uploading', 'queued', 'processing') AND
		u.uploaded_at >= (
			SELECT lu.uploaded_at
			FROM latest_uploads lu
			WHERE
				lu.root = u.root AND
				lu.indexer = u.indexer
			-- condition passes when latest_uploads is empty
			UNION SELECT u.queued_at LIMIT 1
		)
)
SELECT
	u.id,
	u.commit,
	u.root,
	EXISTS (` + visibleAtTipSubselectQuery + `) AS visible_at_tip,
	u.uploaded_at,
	u.state,
	u.failure_message,
	u.started_at,
	u.finished_at,
	u.process_after,
	u.num_resets,
	u.num_failures,
	u.repository_id,
	u.repository_name,
	u.indexer,
	u.indexer_version,
	u.num_parts,
	u.uploaded_parts,
	u.upload_size,
	u.associated_index_id,
	s.rank
FROM lsif_uploads_with_repository_name u
LEFT JOIN (` + uploadRankQueryFragment + `) s
ON u.id = s.id
WHERE u.id IN (
	SELECT lu.id FROM latest_uploads lu
	UNION
	SELECT nu.id FROM new_uploads nu
)
ORDER BY u.root, u.indexer
`<|MERGE_RESOLUTION|>--- conflicted
+++ resolved
@@ -166,11 +166,7 @@
 	}})
 	defer endObservation(1, observation.Args{})
 
-<<<<<<< HEAD
-	authzConds, err := database.AuthzQueryConds(ctx, database.NewDB(s.logger, s.Store.Handle().DB()))
-=======
-	authzConds, err := database.AuthzQueryConds(ctx, database.NewDBWith(s.Store))
->>>>>>> 7f1aa182
+	authzConds, err := database.AuthzQueryConds(ctx, database.NewDBWith(s.logger, s.Store))
 	if err != nil {
 		return Upload{}, false, err
 	}
@@ -231,11 +227,7 @@
 		return nil, nil
 	}
 
-<<<<<<< HEAD
-	authzConds, err := database.AuthzQueryConds(ctx, database.NewDB(s.logger, s.Store.Handle().DB()))
-=======
-	authzConds, err := database.AuthzQueryConds(ctx, database.NewDBWith(s.Store))
->>>>>>> 7f1aa182
+	authzConds, err := database.AuthzQueryConds(ctx, database.NewDBWith(s.logger, s.Store))
 	if err != nil {
 		return nil, err
 	}
@@ -438,11 +430,7 @@
 		conds = append(conds, sqlf.Sprintf("repo.deleted_at IS NULL"))
 	}
 
-<<<<<<< HEAD
-	authzConds, err := database.AuthzQueryConds(ctx, database.NewDB(s.logger, tx.Store.Handle().DB()))
-=======
-	authzConds, err := database.AuthzQueryConds(ctx, database.NewDBWith(tx.Store))
->>>>>>> 7f1aa182
+	authzConds, err := database.AuthzQueryConds(ctx, database.NewDBWith(s.logger, tx.Store))
 	if err != nil {
 		return nil, 0, err
 	}
