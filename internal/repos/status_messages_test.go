--- conflicted
+++ resolved
@@ -30,13 +30,9 @@
 
 	logger := logtest.Scoped(t)
 	ctx := context.Background()
-<<<<<<< HEAD
+
 	db := database.NewDB(logger, dbtest.NewDB(logger, t))
-	store := NewStore(logtest.Scoped(t), database.NewDB(logger, db), sql.TxOptions{})
-=======
-	db := database.NewDB(dbtest.NewDB(t))
 	store := NewStore(logtest.Scoped(t), db)
->>>>>>> 7f1aa182
 
 	admin, err := db.Users().Create(ctx, database.NewUser{
 		Email:                 "a1@example.com",
@@ -315,11 +311,7 @@
 				Now:    clock.Now,
 			}
 
-<<<<<<< HEAD
-			mockDB := database.NewMockDBFrom(database.NewDB(logger, db))
-=======
 			mockDB := database.NewMockDBFrom(db)
->>>>>>> 7f1aa182
 			if tc.sourcerErr != nil {
 				sourcer := NewFakeSourcer(tc.sourcerErr, NewFakeSource(siteLevelService, nil))
 				syncer.Sourcer = sourcer
