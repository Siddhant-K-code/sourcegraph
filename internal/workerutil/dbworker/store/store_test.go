package store

import (
	"context"
	"encoding/json"
	"fmt"
	"sort"
	"testing"
	"time"

	"github.com/derision-test/glock"
	"github.com/google/go-cmp/cmp"
	"github.com/keegancsmith/sqlf"

	"github.com/sourcegraph/sourcegraph/internal/database/basestore"
	"github.com/sourcegraph/sourcegraph/internal/database/dbutil"
	"github.com/sourcegraph/sourcegraph/internal/workerutil"
)

func TestStoreQueuedCount(t *testing.T) {
	db := setupStoreTest(t)

	if _, err := db.ExecContext(context.Background(), `
		INSERT INTO workerutil_test (id, state, uploaded_at)
		VALUES
			(1, 'queued', NOW() - '1 minute'::interval),
			(2, 'queued', NOW() - '2 minute'::interval),
			(3, 'state2', NOW() - '3 minute'::interval),
			(4, 'queued', NOW() - '4 minute'::interval),
			(5, 'state2', NOW() - '5 minute'::interval)
	`); err != nil {
		t.Fatalf("unexpected error inserting records: %s", err)
	}

	count, err := testStore(db, defaultTestStoreOptions(nil)).QueuedCount(context.Background(), nil)
	if err != nil {
		t.Fatalf("unexpected error getting queued count: %s", err)
	}
	if count != 3 {
		t.Errorf("unexpected count. want=%d have=%d", 3, count)
	}
}

func TestStoreQueuedCountFailed(t *testing.T) {
	db := setupStoreTest(t)

	if _, err := db.ExecContext(context.Background(), `
		INSERT INTO workerutil_test (id, state, uploaded_at, num_failures)
		VALUES
			(1, 'queued', NOW() - '1 minute'::interval, 0),
			(2, 'errored', NOW() - '2 minute'::interval, 2),
			(3, 'state2', NOW() - '3 minute'::interval, 0),
			(4, 'errored', NOW() - '4 minute'::interval, 3),
			(5, 'state2', NOW() - '5 minute'::interval, 0),
			(6, 'failed', NOW() - '6 minute'::interval, 1)
	`); err != nil {
		t.Fatalf("unexpected error inserting records: %s", err)
	}

	count, err := testStore(db, defaultTestStoreOptions(nil)).QueuedCount(context.Background(), nil)
	if err != nil {
		t.Fatalf("unexpected error getting queued count: %s", err)
	}
	if count != 2 {
		t.Errorf("unexpected count. want=%d have=%d", 2, count)
	}
}

func TestStoreQueuedCountConditions(t *testing.T) {
	db := setupStoreTest(t)

	if _, err := db.ExecContext(context.Background(), `
		INSERT INTO workerutil_test (id, state, uploaded_at)
		VALUES
			(1, 'queued', NOW() - '1 minute'::interval),
			(2, 'queued', NOW() - '2 minute'::interval),
			(3, 'state2', NOW() - '3 minute'::interval),
			(4, 'queued', NOW() - '4 minute'::interval),
			(5, 'state2', NOW() - '5 minute'::interval)
	`); err != nil {
		t.Fatalf("unexpected error inserting records: %s", err)
	}

	conditions := []*sqlf.Query{sqlf.Sprintf("w.id < 4")}
	count, err := testStore(db, defaultTestStoreOptions(nil)).QueuedCount(context.Background(), conditions)
	if err != nil {
		t.Fatalf("unexpected error getting queued count: %s", err)
	}
	if count != 2 {
		t.Errorf("unexpected count. want=%d have=%d", 2, count)
	}
}

func TestStoreDequeueKeepsHeartbeat(t *testing.T) {
	db := setupStoreTest(t)

	if _, err := db.ExecContext(context.Background(), `
		INSERT INTO workerutil_test (id, state, uploaded_at)
		VALUES
			(1, 'queued', NOW() - '1 minute'::interval),
			(2, 'queued', NOW() - '2 minute'::interval),
			(3, 'state2', NOW() - '3 minute'::interval),
			(4, 'queued', NOW() - '4 minute'::interval),
			(5, 'state2', NOW() - '5 minute'::interval)
	`); err != nil {
		t.Fatalf("unexpected error inserting records: %s", err)
	}

	now := time.Unix(1587396557, 0).UTC()
	clock := glock.NewMockClock()
	clock.SetCurrent(now)

	record, cancel, ok, err := testStore(db, defaultTestStoreOptions(clock)).Dequeue(context.Background(), nil)
	if err != nil {
		t.Fatalf("unexpected error: %s", err)
	}
	if !ok {
		t.Fatalf("expected a dequeueable record")
	}
	defer cancel()

	if val := record.(TestRecord).ID; val != 4 {
		t.Errorf("unexpected id. want=%d have=%d", 4, val)
	}
	if val := record.(TestRecord).State; val != "processing" {
		t.Errorf("unexpected state. want=%s have=%s", "processing", val)
	}

	getTime := func() time.Time {
		time, ok, err := basestore.ScanFirstTime(db.QueryContext(context.Background(), "SELECT last_updated_at FROM workerutil_test WHERE id = 4"))
		if err != nil {
			t.Fatalf("unexpected error scanning last updated at: %s", err)
		}
		if !ok {
			t.Fatalf("expected record to exist")
		}

		return time
	}

	var times, expectedTimes []time.Time
	for i := 0; i < 10; i++ {
		clock.BlockingAdvance(time.Second)
		times = append(times, getTime())
		expectedTimes = append(expectedTimes, now.Add(time.Second*time.Duration(i)))
	}

	if diff := cmp.Diff(expectedTimes, times); diff != "" {
		t.Errorf("unexpected updated times (-want +got):\n%s", diff)
	}
}

func TestStoreDequeueState(t *testing.T) {
	db := setupStoreTest(t)

	if _, err := db.ExecContext(context.Background(), `
		INSERT INTO workerutil_test (id, state, uploaded_at)
		VALUES
			(1, 'queued', NOW() - '1 minute'::interval),
			(2, 'queued', NOW() - '2 minute'::interval),
			(3, 'state2', NOW() - '3 minute'::interval),
			(4, 'queued', NOW() - '4 minute'::interval),
			(5, 'state2', NOW() - '5 minute'::interval)
	`); err != nil {
		t.Fatalf("unexpected error inserting records: %s", err)
	}

<<<<<<< HEAD
	record, cancel, ok, err := testStore(db, defaultTestStoreOptions(nil)).Dequeue(context.Background(), nil)
	assertDequeueRecordResult(t, 4, record, cancel, ok, err)
=======
	record, tx, ok, err := testStore(db, defaultTestStoreOptions).Dequeue(context.Background(), "test", nil)
	assertDequeueRecordResult(t, 4, record, tx, ok, err)
>>>>>>> 5f60ded9
}

func TestStoreDequeueOrder(t *testing.T) {
	db := setupStoreTest(t)

	if _, err := db.ExecContext(context.Background(), `
		INSERT INTO workerutil_test (id, state, uploaded_at)
		VALUES
			(1, 'queued', NOW() - '2 minute'::interval),
			(2, 'queued', NOW() - '5 minute'::interval),
			(3, 'queued', NOW() - '3 minute'::interval),
			(4, 'queued', NOW() - '1 minute'::interval),
			(5, 'queued', NOW() - '4 minute'::interval)
	`); err != nil {
		t.Fatalf("unexpected error inserting records: %s", err)
	}

<<<<<<< HEAD
	record, cancel, ok, err := testStore(db, defaultTestStoreOptions(nil)).Dequeue(context.Background(), nil)
	assertDequeueRecordResult(t, 2, record, cancel, ok, err)
=======
	record, tx, ok, err := testStore(db, defaultTestStoreOptions).Dequeue(context.Background(), "test", nil)
	assertDequeueRecordResult(t, 2, record, tx, ok, err)
>>>>>>> 5f60ded9
}

func TestStoreDequeueConditions(t *testing.T) {
	db := setupStoreTest(t)

	if _, err := db.ExecContext(context.Background(), `
		INSERT INTO workerutil_test (id, state, uploaded_at)
		VALUES
			(1, 'queued', NOW() - '1 minute'::interval),
			(2, 'queued', NOW() - '2 minute'::interval),
			(3, 'queued', NOW() - '3 minute'::interval),
			(4, 'queued', NOW() - '4 minute'::interval),
			(5, 'queued', NOW() - '5 minute'::interval)
	`); err != nil {
		t.Fatalf("unexpected error inserting records: %s", err)
	}

	conditions := []*sqlf.Query{sqlf.Sprintf("w.id < 4")}
<<<<<<< HEAD
	record, cancel, ok, err := testStore(db, defaultTestStoreOptions(nil)).Dequeue(context.Background(), conditions)
	assertDequeueRecordResult(t, 3, record, cancel, ok, err)
=======
	record, tx, ok, err := testStore(db, defaultTestStoreOptions).Dequeue(context.Background(), "test", conditions)
	assertDequeueRecordResult(t, 3, record, tx, ok, err)
>>>>>>> 5f60ded9
}

func TestStoreDequeueDelay(t *testing.T) {
	db := setupStoreTest(t)

	if _, err := db.ExecContext(context.Background(), `
		INSERT INTO workerutil_test (id, state, uploaded_at, process_after)
		VALUES
			(1, 'queued', NOW() - '1 minute'::interval, NULL),
			(2, 'queued', NOW() - '2 minute'::interval, NULL),
			(3, 'queued', NOW() - '3 minute'::interval, NOW() + '2 minute'::interval),
			(4, 'queued', NOW() - '4 minute'::interval, NULL),
			(5, 'queued', NOW() - '5 minute'::interval, NOW() + '1 minute'::interval)
	`); err != nil {
		t.Fatalf("unexpected error inserting records: %s", err)
	}

<<<<<<< HEAD
	record, cancel, ok, err := testStore(db, defaultTestStoreOptions(nil)).Dequeue(context.Background(), nil)
	assertDequeueRecordResult(t, 4, record, cancel, ok, err)
=======
	record, tx, ok, err := testStore(db, defaultTestStoreOptions).Dequeue(context.Background(), "test", nil)
	assertDequeueRecordResult(t, 4, record, tx, ok, err)
>>>>>>> 5f60ded9
}

func TestStoreDequeueView(t *testing.T) {
	db := setupStoreTest(t)

	if _, err := db.ExecContext(context.Background(), `
		INSERT INTO workerutil_test (id, state, uploaded_at)
		VALUES
			(1, 'queued', NOW() - '1 minute'::interval),
			(2, 'queued', NOW() - '2 minute'::interval),
			(3, 'queued', NOW() - '3 minute'::interval),
			(4, 'queued', NOW() - '4 minute'::interval),
			(5, 'queued', NOW() - '5 minute'::interval)
	`); err != nil {
		t.Fatalf("unexpected error inserting records: %s", err)
	}

	options := defaultTestStoreOptions(nil)
	options.ViewName = "workerutil_test_view v"
	options.Scan = testScanFirstRecordView
	options.OrderByExpression = sqlf.Sprintf("v.uploaded_at")
	options.ColumnExpressions = []*sqlf.Query{
		sqlf.Sprintf("v.id"),
		sqlf.Sprintf("v.state"),
		sqlf.Sprintf("v.new_field"),
	}

	conditions := []*sqlf.Query{sqlf.Sprintf("v.new_field < 15")}
<<<<<<< HEAD
	record, cancel, ok, err := testStore(db, options).Dequeue(context.Background(), conditions)
	assertDequeueRecordViewResult(t, 2, 14, record, cancel, ok, err)
=======
	record, tx, ok, err := testStore(db, options).Dequeue(context.Background(), "test", conditions)
	assertDequeueRecordViewResult(t, 2, 14, record, tx, ok, err)
>>>>>>> 5f60ded9
}

func TestStoreDequeueConcurrent(t *testing.T) {
	db := setupStoreTest(t)

	if _, err := db.ExecContext(context.Background(), `
		INSERT INTO workerutil_test (id, state, uploaded_at)
		VALUES
			(1, 'queued', NOW() - '2 minute'::interval),
			(2, 'queued', NOW() - '1 minute'::interval)
	`); err != nil {
		t.Fatalf("unexpected error inserting records: %s", err)
	}

	store := testStore(db, defaultTestStoreOptions(nil))

	// Worker A
<<<<<<< HEAD
	record1, cancel1, ok, err := store.Dequeue(context.Background(), nil)
=======
	record1, tx1, ok, err := store.Dequeue(context.Background(), "test", nil)
>>>>>>> 5f60ded9
	if err != nil {
		t.Fatalf("unexpected error: %s", err)
	}
	if !ok {
		t.Fatalf("expected a dequeueable record")
	}
	defer func() { cancel1() }()

	// Worker B
<<<<<<< HEAD
	record2, cancel2, ok, err := store.Dequeue(context.Background(), nil)
=======
	record2, tx2, ok, err := store.Dequeue(context.Background(), "test", nil)
>>>>>>> 5f60ded9
	if err != nil {
		t.Fatalf("unexpected error: %s", err)
	}
	if !ok {
		t.Fatalf("expected a second dequeueable record")
	}
	defer func() { cancel2() }()

	if val := record1.(TestRecord).ID; val != 1 {
		t.Errorf("unexpected id. want=%d have=%d", 1, val)
	}
	if val := record2.(TestRecord).ID; val != 2 {
		t.Errorf("unexpected id. want=%d have=%d", 2, val)
	}

	// Worker C
	_, _, ok, err = store.Dequeue(context.Background(), "test", nil)
	if err != nil {
		t.Fatalf("unexpected error: %s", err)
	}
	if ok {
		t.Fatalf("did not expect a third dequeueable record")
	}
}

func TestStoreDequeueRetryAfter(t *testing.T) {
	db := setupStoreTest(t)

	if _, err := db.ExecContext(context.Background(), `
		INSERT INTO workerutil_test (id, state, finished_at, failure_message, num_failures, uploaded_at)
		VALUES
			(1, 'errored', NOW() - '6 minute'::interval, 'error', 3, NOW() - '2 minutes'::interval),
			(2, 'errored', NOW() - '4 minute'::interval, 'error', 0, NOW() - '3 minutes'::interval),
			(3, 'errored', NOW() - '6 minute'::interval, 'error', 5, NOW() - '4 minutes'::interval),
			(4, 'queued',                          NULL,    NULL, 0, NOW() - '1 minutes'::interval)
	`); err != nil {
		t.Fatalf("unexpected error inserting records: %s", err)
	}

	options := defaultTestStoreOptions(nil)
	options.Scan = testScanFirstRecordRetry
	options.MaxNumRetries = 5
	options.RetryAfter = 5 * time.Minute
	options.ColumnExpressions = []*sqlf.Query{
		sqlf.Sprintf("w.id"),
		sqlf.Sprintf("w.state"),
		sqlf.Sprintf("w.num_resets"),
	}
	store := testStore(db, options)

	// Dequeue errored record
<<<<<<< HEAD
	record1, cancel, ok, err := store.Dequeue(context.Background(), nil)
	assertDequeueRecordRetryResult(t, 1, record1, cancel, ok, err)

	// Dequeue non-errored record
	record2, cancel, ok, err := store.Dequeue(context.Background(), nil)
	assertDequeueRecordRetryResult(t, 4, record2, cancel, ok, err)
=======
	record1, tx, ok, err := store.Dequeue(context.Background(), "test", nil)
	assertDequeueRecordRetryResult(t, 1, record1, tx, ok, err)

	// Dequeue non-errored record
	record2, tx, ok, err := store.Dequeue(context.Background(), "test", nil)
	assertDequeueRecordRetryResult(t, 4, record2, tx, ok, err)
>>>>>>> 5f60ded9

	// Does not dequeue old or max retried errored
	if _, _, ok, _ := store.Dequeue(context.Background(), "test", nil); ok {
		t.Fatalf("did not expect a third dequeueable record")
	}
}

func TestStoreDequeueRetryAfterDisabled(t *testing.T) {
	db := setupStoreTest(t)

	if _, err := db.ExecContext(context.Background(), `
		INSERT INTO workerutil_test (id, state, finished_at, failure_message, num_failures, uploaded_at)
		VALUES
			(1, 'errored', NOW() - '6 minute'::interval, 'error', 3, NOW() - '2 minutes'::interval),
			(2, 'errored', NOW() - '4 minute'::interval, 'error', 0, NOW() - '3 minutes'::interval),
			(3, 'errored', NOW() - '6 minute'::interval, 'error', 5, NOW() - '4 minutes'::interval),
			(4, 'queued',                          NULL,    NULL, 0, NOW() - '1 minutes'::interval)
	`); err != nil {
		t.Fatalf("unexpected error inserting records: %s", err)
	}

	options := defaultTestStoreOptions(nil)
	options.Scan = testScanFirstRecordRetry
	options.MaxNumRetries = 5
	options.RetryAfter = 0
	options.ColumnExpressions = []*sqlf.Query{
		sqlf.Sprintf("w.id"),
		sqlf.Sprintf("w.state"),
		sqlf.Sprintf("w.num_resets"),
	}

	store := testStore(db, options)

	// Dequeue non-errored record only
<<<<<<< HEAD
	record2, cancel, ok, err := store.Dequeue(context.Background(), nil)
	assertDequeueRecordRetryResult(t, 4, record2, cancel, ok, err)
=======
	record2, tx, ok, err := store.Dequeue(context.Background(), "test", nil)
	assertDequeueRecordRetryResult(t, 4, record2, tx, ok, err)
>>>>>>> 5f60ded9

	// Does not dequeue errored
	if _, _, ok, _ := store.Dequeue(context.Background(), "test", nil); ok {
		t.Fatalf("did not expect a second dequeueable record")
	}
}

func TestStoreRequeue(t *testing.T) {
	db := setupStoreTest(t)

	if _, err := db.ExecContext(context.Background(), `
		INSERT INTO workerutil_test (id, state)
		VALUES
			(1, 'processing')
	`); err != nil {
		t.Fatalf("unexpected error inserting records: %s", err)
	}

	after := testNow().Add(time.Hour)

	if err := testStore(db, defaultTestStoreOptions(nil)).Requeue(context.Background(), 1, after); err != nil {
		t.Fatalf("unexpected error requeueing record: %s", err)
	}

	rows, err := db.QueryContext(context.Background(), `SELECT state, process_after FROM workerutil_test WHERE id = 1`)
	if err != nil {
		t.Fatalf("unexpected error querying record: %s", err)
	}
	defer func() { _ = basestore.CloseRows(rows, nil) }()

	if !rows.Next() {
		t.Fatal("expected record to exist")
	}

	var state string
	var processAfter *time.Time

	if err := rows.Scan(&state, &processAfter); err != nil {
		t.Fatalf("unexpected error scanning record: %s", err)
	}
	if state != "queued" {
		t.Errorf("unexpected state. want=%q have=%q", "queued", state)
	}
	if processAfter == nil || !processAfter.Equal(after) {
		t.Errorf("unexpected process after. want=%s have=%s", after, processAfter)
	}
}

func TestStoreAddExecutionLogEntry(t *testing.T) {
	db := setupStoreTest(t)

	if _, err := db.ExecContext(context.Background(), `
		INSERT INTO workerutil_test (id, state)
		VALUES
			(1, 'processing')
	`); err != nil {
		t.Fatalf("unexpected error inserting records: %s", err)
	}

	numEntries := 5

	for i := 0; i < numEntries; i++ {
		command := []string{"ls", "-a", fmt.Sprintf("%d", i+1)}
		payload := fmt.Sprintf("<load payload %d>", i+1)

		entry := workerutil.ExecutionLogEntry{
			Command: command,
			Out:     payload,
		}
		if err := testStore(db, defaultTestStoreOptions(nil)).AddExecutionLogEntry(context.Background(), 1, entry); err != nil {
			t.Fatalf("unexpected error adding executor log entry: %s", err)
		}
	}

	contents, err := basestore.ScanStrings(db.QueryContext(context.Background(), `SELECT unnest(execution_logs)::text FROM workerutil_test WHERE id = 1`))
	if err != nil {
		t.Fatalf("unexpected error scanning record: %s", err)
	}
	if len(contents) != numEntries {
		t.Fatalf("unexpected number of payloads. want=%d have=%d", numEntries, len(contents))
	}

	for i := 0; i < numEntries; i++ {
		var entry workerutil.ExecutionLogEntry
		if err := json.Unmarshal([]byte(contents[i]), &entry); err != nil {
			t.Fatalf("unexpected error decoding entry: %s", err)
		}

		expected := workerutil.ExecutionLogEntry{
			Command: []string{"ls", "-a", fmt.Sprintf("%d", i+1)},
			Out:     fmt.Sprintf("<load payload %d>", i+1),
		}
		if diff := cmp.Diff(expected, entry); diff != "" {
			t.Errorf("unexpected entry (-want +got):\n%s", diff)
		}
	}
}

func TestStoreMarkComplete(t *testing.T) {
	db := setupStoreTest(t)

	if _, err := db.ExecContext(context.Background(), `
		INSERT INTO workerutil_test (id, state)
		VALUES
			(1, 'processing')
	`); err != nil {
		t.Fatalf("unexpected error inserting records: %s", err)
	}

	marked, err := testStore(db, defaultTestStoreOptions(nil)).MarkComplete(context.Background(), 1)
	if err != nil {
		t.Fatalf("unexpected error marking record as completed: %s", err)
	}
	if !marked {
		t.Fatalf("expected record to be marked")
	}

	rows, err := db.QueryContext(context.Background(), `SELECT state, failure_message FROM workerutil_test WHERE id = 1`)
	if err != nil {
		t.Fatalf("unexpected error querying record: %s", err)
	}
	defer func() { _ = basestore.CloseRows(rows, nil) }()

	if !rows.Next() {
		t.Fatal("expected record to exist")
	}

	var state string
	var failureMessage *string
	if err := rows.Scan(&state, &failureMessage); err != nil {
		t.Fatalf("unexpected error scanning record: %s", err)
	}
	if state != "completed" {
		t.Errorf("unexpected state. want=%q have=%q", "completed", state)
	}
	if failureMessage != nil {
		t.Errorf("unexpected failure message. want=%v have=%v", nil, failureMessage)
	}
}

func TestStoreMarkCompleteNotProcessing(t *testing.T) {
	db := setupStoreTest(t)

	if _, err := db.ExecContext(context.Background(), `
		INSERT INTO workerutil_test (id, state, failure_message)
		VALUES
			(1, 'errored', 'old message')
	`); err != nil {
		t.Fatalf("unexpected error inserting records: %s", err)
	}

	marked, err := testStore(db, defaultTestStoreOptions(nil)).MarkComplete(context.Background(), 1)
	if err != nil {
		t.Fatalf("unexpected error marking record as completed: %s", err)
	}
	if marked {
		t.Fatalf("expected record not to be marked")
	}

	rows, err := db.QueryContext(context.Background(), `SELECT state, failure_message FROM workerutil_test WHERE id = 1`)
	if err != nil {
		t.Fatalf("unexpected error querying record: %s", err)
	}
	defer func() { _ = basestore.CloseRows(rows, nil) }()

	if !rows.Next() {
		t.Fatal("expected record to exist")
	}

	var state string
	var failureMessage *string
	if err := rows.Scan(&state, &failureMessage); err != nil {
		t.Fatalf("unexpected error scanning record: %s", err)
	}
	if state != "errored" {
		t.Errorf("unexpected state. want=%q have=%q", "errored", state)
	}
	if failureMessage == nil || *failureMessage != "old message" {
		t.Errorf("unexpected failure message. want=%v have=%v", "old message", failureMessage)
	}
}

func TestStoreMarkErrored(t *testing.T) {
	db := setupStoreTest(t)

	if _, err := db.ExecContext(context.Background(), `
		INSERT INTO workerutil_test (id, state)
		VALUES
			(1, 'processing')
	`); err != nil {
		t.Fatalf("unexpected error inserting records: %s", err)
	}

	marked, err := testStore(db, defaultTestStoreOptions(nil)).MarkErrored(context.Background(), 1, "new message")
	if err != nil {
		t.Fatalf("unexpected error marking record as errored: %s", err)
	}
	if !marked {
		t.Fatalf("expected record to be marked")
	}

	rows, err := db.QueryContext(context.Background(), `SELECT state, failure_message FROM workerutil_test WHERE id = 1`)
	if err != nil {
		t.Fatalf("unexpected error querying record: %s", err)
	}
	defer func() { _ = basestore.CloseRows(rows, nil) }()

	if !rows.Next() {
		t.Fatal("expected record to exist")
	}

	var state string
	var failureMessage *string
	if err := rows.Scan(&state, &failureMessage); err != nil {
		t.Fatalf("unexpected error scanning record: %s", err)
	}
	if state != "errored" {
		t.Errorf("unexpected state. want=%q have=%q", "errored", state)
	}
	if failureMessage == nil || *failureMessage != "new message" {
		t.Errorf("unexpected failure message. want=%v have=%v", "new message", failureMessage)
	}
}

func TestStoreMarkFailed(t *testing.T) {
	db := setupStoreTest(t)

	if _, err := db.ExecContext(context.Background(), `
		INSERT INTO workerutil_test (id, state)
		VALUES
			(1, 'processing')
	`); err != nil {
		t.Fatalf("unexpected error inserting records: %s", err)
	}

	marked, err := testStore(db, defaultTestStoreOptions(nil)).MarkFailed(context.Background(), 1, "new message")
	if err != nil {
		t.Fatalf("unexpected error marking upload as completed: %s", err)
	}
	if !marked {
		t.Fatalf("expected record to be marked")
	}

	rows, err := db.QueryContext(context.Background(), `SELECT state, failure_message FROM workerutil_test WHERE id = 1`)
	if err != nil {
		t.Fatalf("unexpected error querying record: %s", err)
	}
	defer func() { _ = basestore.CloseRows(rows, nil) }()

	if !rows.Next() {
		t.Fatal("expected record to exist")
	}

	var state string
	var failureMessage *string
	if err := rows.Scan(&state, &failureMessage); err != nil {
		t.Fatalf("unexpected error scanning record: %s", err)
	}
	if state != "failed" {
		t.Errorf("unexpected state. want=%q have=%q", "failed", state)
	}
	if failureMessage == nil || *failureMessage != "new message" {
		t.Errorf("unexpected failure message. want=%v have=%v", "new message", failureMessage)
	}
}

func TestStoreMarkErroredAlreadyCompleted(t *testing.T) {
	db := setupStoreTest(t)

	if _, err := db.ExecContext(context.Background(), `
		INSERT INTO workerutil_test (id, state)
		VALUES
			(1, 'completed')
	`); err != nil {
		t.Fatalf("unexpected error inserting records: %s", err)
	}

	marked, err := testStore(db, defaultTestStoreOptions(nil)).MarkErrored(context.Background(), 1, "new message")
	if err != nil {
		t.Fatalf("unexpected error marking record as errored: %s", err)
	}
	if !marked {
		t.Fatalf("expected record to be marked")
	}

	rows, err := db.QueryContext(context.Background(), `SELECT state, failure_message FROM workerutil_test WHERE id = 1`)
	if err != nil {
		t.Fatalf("unexpected error querying record: %s", err)
	}
	defer func() { _ = basestore.CloseRows(rows, nil) }()

	if !rows.Next() {
		t.Fatal("expected record to exist")
	}

	var state string
	var failureMessage *string
	if err := rows.Scan(&state, &failureMessage); err != nil {
		t.Fatalf("unexpected error scanning record: %s", err)
	}
	if state != "errored" {
		t.Errorf("unexpected state. want=%q have=%q", "errored", state)
	}
	if failureMessage == nil || *failureMessage != "new message" {
		t.Errorf("unexpected failure message. want=%v have=%v", "new message", failureMessage)
	}
}

func TestStoreMarkErroredAlreadyErrored(t *testing.T) {
	db := setupStoreTest(t)

	if _, err := db.ExecContext(context.Background(), `
		INSERT INTO workerutil_test (id, state, failure_message)
		VALUES
			(1, 'errored', 'old message')
	`); err != nil {
		t.Fatalf("unexpected error inserting records: %s", err)
	}

	marked, err := testStore(db, defaultTestStoreOptions(nil)).MarkErrored(context.Background(), 1, "new message")
	if err != nil {
		t.Fatalf("unexpected error marking record as errored: %s", err)
	}
	if marked {
		t.Fatalf("expected record not to be marked")
	}

	rows, err := db.QueryContext(context.Background(), `SELECT state, failure_message FROM workerutil_test WHERE id = 1`)
	if err != nil {
		t.Fatalf("unexpected error querying record: %s", err)
	}
	defer func() { _ = basestore.CloseRows(rows, nil) }()

	if !rows.Next() {
		t.Fatal("expected record to exist")
	}

	var state string
	var failureMessage *string
	if err := rows.Scan(&state, &failureMessage); err != nil {
		t.Fatalf("unexpected error scanning record: %s", err)
	}
	if state != "errored" {
		t.Errorf("unexpected state. want=%q have=%q", "errored", state)
	}
	if failureMessage == nil || *failureMessage != "old message" {
		t.Errorf("unexpected failure message. want=%v have=%v", "old message", failureMessage)
	}
}

func TestStoreMarkErroredRetriesExhausted(t *testing.T) {
	db := setupStoreTest(t)

	if _, err := db.ExecContext(context.Background(), `
		INSERT INTO workerutil_test (id, state, num_failures)
		VALUES
			(1, 'processing', 0),
			(2, 'processing', 1)
	`); err != nil {
		t.Fatalf("unexpected error inserting records: %s", err)
	}

	options := defaultTestStoreOptions(nil)
	options.MaxNumRetries = 2
	store := testStore(db, options)

	for i := 1; i < 3; i++ {
		marked, err := store.MarkErrored(context.Background(), i, "new message")
		if err != nil {
			t.Fatalf("unexpected error marking record as errored: %s", err)
		}
		if !marked {
			t.Fatalf("expected record to be marked")
		}
	}

	assertState := func(id int, wantState string) {
		q := fmt.Sprintf(`SELECT state FROM workerutil_test WHERE id = %d`, id)
		rows, err := db.QueryContext(context.Background(), q)
		if err != nil {
			t.Fatalf("unexpected error querying record: %s", err)
		}
		defer func() { _ = basestore.CloseRows(rows, nil) }()

		if !rows.Next() {
			t.Fatal("expected record to exist")
		}

		var state string
		if err := rows.Scan(&state); err != nil {
			t.Fatalf("unexpected error scanning record: %s", err)
		}
		if state != wantState {
			t.Errorf("record %d unexpected state. want=%q have=%q", id, wantState, state)
		}
	}

	assertState(1, "errored")
	assertState(2, "failed")
}

func TestStoreResetStalled(t *testing.T) {
	db := setupStoreTest(t)

	if _, err := db.ExecContext(context.Background(), `
		INSERT INTO workerutil_test (id, state, last_updated_at, num_resets)
		VALUES
			(1, 'processing', NOW() - '6 second'::interval, 1),
			(2, 'processing', NOW() - '2 second'::interval, 0),
			(3, 'processing', NOW() - '3 second'::interval, 0),
			(4, 'processing', NOW() - '8 second'::interval, 0),
			(5, 'processing', NOW() - '8 second'::interval, 0),
			(6, 'processing', NOW() - '6 second'::interval, 5),
			(7, 'processing', NOW() - '8 second'::interval, 5)
	`); err != nil {
		t.Fatalf("unexpected error inserting records: %s", err)
	}

	tx, err := db.(dbutil.TxBeginner).BeginTx(context.Background(), nil)
	if err != nil {
		t.Fatal(err)
	}
	defer func() { _ = tx.Rollback() }()

	// Row lock record 5 in a transaction which should be skipped by ResetStalled
	if _, err := tx.Exec(`SELECT * FROM workerutil_test WHERE id = 5 FOR UPDATE`); err != nil {
		t.Fatal(err)
	}

	resetIDs, erroredIDs, err := testStore(db, defaultTestStoreOptions(nil)).ResetStalled(context.Background())
	if err != nil {
		t.Fatalf("unexpected error resetting stalled records: %s", err)
	}
	sort.Ints(resetIDs)
	sort.Ints(erroredIDs)

	if diff := cmp.Diff([]int{1, 4}, resetIDs); diff != "" {
		t.Errorf("unexpected reset ids (-want +got):\n%s", diff)
	}

	if diff := cmp.Diff([]int{6, 7}, erroredIDs); diff != "" {
		t.Errorf("unexpected errored ids (-want +got):\n%s", diff)
	}

	rows, err := db.QueryContext(context.Background(), `SELECT state, num_resets FROM workerutil_test WHERE id = 1`)
	if err != nil {
		t.Fatalf("unexpected error querying record: %s", err)
	}
	defer func() { _ = basestore.CloseRows(rows, nil) }()

	if !rows.Next() {
		t.Fatal("expected record to exist")
	}

	var state string
	var numResets int
	if err := rows.Scan(&state, &numResets); err != nil {
		t.Fatalf("unexpected error scanning record: %s", err)
	}
	if state != "queued" {
		t.Errorf("unexpected state. want=%q have=%q", "queued", state)
	}
	if numResets != 2 {
		t.Errorf("unexpected num resets. want=%d have=%d", 2, numResets)
	}

	rows, err = db.QueryContext(context.Background(), `SELECT state FROM workerutil_test WHERE id = 6`)
	if err != nil {
		t.Fatalf("unexpected error querying record: %s", err)
	}
	defer func() { _ = basestore.CloseRows(rows, nil) }()

	if !rows.Next() {
		t.Fatal("expected record to exist")
	}

	if err := rows.Scan(&state); err != nil {
		t.Fatalf("unexpected error scanning record: %s", err)
	}
	if state != "errored" {
		t.Errorf("unexpected state. want=%q have=%q", "errored", state)
	}
}<|MERGE_RESOLUTION|>--- conflicted
+++ resolved
@@ -110,7 +110,7 @@
 	clock := glock.NewMockClock()
 	clock.SetCurrent(now)
 
-	record, cancel, ok, err := testStore(db, defaultTestStoreOptions(clock)).Dequeue(context.Background(), nil)
+	record, cancel, ok, err := testStore(db, defaultTestStoreOptions(clock)).Dequeue(context.Background(), "test", nil)
 	if err != nil {
 		t.Fatalf("unexpected error: %s", err)
 	}
@@ -165,13 +165,8 @@
 		t.Fatalf("unexpected error inserting records: %s", err)
 	}
 
-<<<<<<< HEAD
-	record, cancel, ok, err := testStore(db, defaultTestStoreOptions(nil)).Dequeue(context.Background(), nil)
+	record, cancel, ok, err := testStore(db, defaultTestStoreOptions(nil)).Dequeue(context.Background(), "test", nil)
 	assertDequeueRecordResult(t, 4, record, cancel, ok, err)
-=======
-	record, tx, ok, err := testStore(db, defaultTestStoreOptions).Dequeue(context.Background(), "test", nil)
-	assertDequeueRecordResult(t, 4, record, tx, ok, err)
->>>>>>> 5f60ded9
 }
 
 func TestStoreDequeueOrder(t *testing.T) {
@@ -189,13 +184,8 @@
 		t.Fatalf("unexpected error inserting records: %s", err)
 	}
 
-<<<<<<< HEAD
-	record, cancel, ok, err := testStore(db, defaultTestStoreOptions(nil)).Dequeue(context.Background(), nil)
+	record, cancel, ok, err := testStore(db, defaultTestStoreOptions(nil)).Dequeue(context.Background(), "test", nil)
 	assertDequeueRecordResult(t, 2, record, cancel, ok, err)
-=======
-	record, tx, ok, err := testStore(db, defaultTestStoreOptions).Dequeue(context.Background(), "test", nil)
-	assertDequeueRecordResult(t, 2, record, tx, ok, err)
->>>>>>> 5f60ded9
 }
 
 func TestStoreDequeueConditions(t *testing.T) {
@@ -214,13 +204,8 @@
 	}
 
 	conditions := []*sqlf.Query{sqlf.Sprintf("w.id < 4")}
-<<<<<<< HEAD
-	record, cancel, ok, err := testStore(db, defaultTestStoreOptions(nil)).Dequeue(context.Background(), conditions)
+	record, cancel, ok, err := testStore(db, defaultTestStoreOptions(nil)).Dequeue(context.Background(), "test", conditions)
 	assertDequeueRecordResult(t, 3, record, cancel, ok, err)
-=======
-	record, tx, ok, err := testStore(db, defaultTestStoreOptions).Dequeue(context.Background(), "test", conditions)
-	assertDequeueRecordResult(t, 3, record, tx, ok, err)
->>>>>>> 5f60ded9
 }
 
 func TestStoreDequeueDelay(t *testing.T) {
@@ -238,13 +223,8 @@
 		t.Fatalf("unexpected error inserting records: %s", err)
 	}
 
-<<<<<<< HEAD
-	record, cancel, ok, err := testStore(db, defaultTestStoreOptions(nil)).Dequeue(context.Background(), nil)
+	record, cancel, ok, err := testStore(db, defaultTestStoreOptions(nil)).Dequeue(context.Background(), "test", nil)
 	assertDequeueRecordResult(t, 4, record, cancel, ok, err)
-=======
-	record, tx, ok, err := testStore(db, defaultTestStoreOptions).Dequeue(context.Background(), "test", nil)
-	assertDequeueRecordResult(t, 4, record, tx, ok, err)
->>>>>>> 5f60ded9
 }
 
 func TestStoreDequeueView(t *testing.T) {
@@ -273,13 +253,8 @@
 	}
 
 	conditions := []*sqlf.Query{sqlf.Sprintf("v.new_field < 15")}
-<<<<<<< HEAD
-	record, cancel, ok, err := testStore(db, options).Dequeue(context.Background(), conditions)
+	record, cancel, ok, err := testStore(db, options).Dequeue(context.Background(), "test", conditions)
 	assertDequeueRecordViewResult(t, 2, 14, record, cancel, ok, err)
-=======
-	record, tx, ok, err := testStore(db, options).Dequeue(context.Background(), "test", conditions)
-	assertDequeueRecordViewResult(t, 2, 14, record, tx, ok, err)
->>>>>>> 5f60ded9
 }
 
 func TestStoreDequeueConcurrent(t *testing.T) {
@@ -297,11 +272,7 @@
 	store := testStore(db, defaultTestStoreOptions(nil))
 
 	// Worker A
-<<<<<<< HEAD
-	record1, cancel1, ok, err := store.Dequeue(context.Background(), nil)
-=======
-	record1, tx1, ok, err := store.Dequeue(context.Background(), "test", nil)
->>>>>>> 5f60ded9
+	record1, cancel1, ok, err := store.Dequeue(context.Background(), "test", nil)
 	if err != nil {
 		t.Fatalf("unexpected error: %s", err)
 	}
@@ -311,11 +282,7 @@
 	defer func() { cancel1() }()
 
 	// Worker B
-<<<<<<< HEAD
-	record2, cancel2, ok, err := store.Dequeue(context.Background(), nil)
-=======
-	record2, tx2, ok, err := store.Dequeue(context.Background(), "test", nil)
->>>>>>> 5f60ded9
+	record2, cancel2, ok, err := store.Dequeue(context.Background(), "test", nil)
 	if err != nil {
 		t.Fatalf("unexpected error: %s", err)
 	}
@@ -367,21 +334,12 @@
 	store := testStore(db, options)
 
 	// Dequeue errored record
-<<<<<<< HEAD
-	record1, cancel, ok, err := store.Dequeue(context.Background(), nil)
+	record1, cancel, ok, err := store.Dequeue(context.Background(), "test", nil)
 	assertDequeueRecordRetryResult(t, 1, record1, cancel, ok, err)
 
 	// Dequeue non-errored record
-	record2, cancel, ok, err := store.Dequeue(context.Background(), nil)
+	record2, cancel, ok, err := store.Dequeue(context.Background(), "test", nil)
 	assertDequeueRecordRetryResult(t, 4, record2, cancel, ok, err)
-=======
-	record1, tx, ok, err := store.Dequeue(context.Background(), "test", nil)
-	assertDequeueRecordRetryResult(t, 1, record1, tx, ok, err)
-
-	// Dequeue non-errored record
-	record2, tx, ok, err := store.Dequeue(context.Background(), "test", nil)
-	assertDequeueRecordRetryResult(t, 4, record2, tx, ok, err)
->>>>>>> 5f60ded9
 
 	// Does not dequeue old or max retried errored
 	if _, _, ok, _ := store.Dequeue(context.Background(), "test", nil); ok {
@@ -416,13 +374,8 @@
 	store := testStore(db, options)
 
 	// Dequeue non-errored record only
-<<<<<<< HEAD
-	record2, cancel, ok, err := store.Dequeue(context.Background(), nil)
+	record2, cancel, ok, err := store.Dequeue(context.Background(), "test", nil)
 	assertDequeueRecordRetryResult(t, 4, record2, cancel, ok, err)
-=======
-	record2, tx, ok, err := store.Dequeue(context.Background(), "test", nil)
-	assertDequeueRecordRetryResult(t, 4, record2, tx, ok, err)
->>>>>>> 5f60ded9
 
 	// Does not dequeue errored
 	if _, _, ok, _ := store.Dequeue(context.Background(), "test", nil); ok {
