import ExternalLinkIcon from 'mdi-react/ExternalLinkIcon'
import HelpCircleOutlineIcon from 'mdi-react/HelpCircleOutlineIcon'
import React, { useCallback, useState } from 'react'
import { Menu, MenuButton, MenuPopover } from '@reach/menu-button'
import classNames from 'classnames'

/**
 * A dropdown button that shows a menu with reference documentation for Sourcegraph search query
 * syntax.
 */
export const SearchHelpDropdownButton: React.FunctionComponent = () => {
    const [isOpen, setIsOpen] = useState(false)
    const toggleIsOpen = useCallback(() => setIsOpen(!isOpen), [isOpen])
    const documentationUrlPrefix = window.context?.sourcegraphDotComMode ? 'https://docs.sourcegraph.com' : '/help'
    return (
<<<<<<< HEAD
        <Menu>
            {({ isExpanded }) => (
                <>
                    <MenuButton
                        className="px-2 btn btn-link d-flex align-items-center cursor-pointer"
                        aria-label="Quick help for search"
                    >
                        <HelpCircleOutlineIcon className="icon-inline small" aria-hidden="true" />
                    </MenuButton>
                    <MenuPopover
                        className={classNames('dropdown', {
                            'd-flex': isExpanded,
                            show: isExpanded,
                        })}
                        portal={false}
                    >
                        <div
                            className={classNames('pb-0 dropdown-menu dropdown-menu-right', {
                                show: isExpanded,
                            })}
                        >
                            <div className="dropdown-header">
                                <strong>Search reference</strong>
                            </div>
                            <div className="dropdown-divider" />
                            <div className="dropdown-header">Finding matches:</div>
                            <ul className="list-unstyled px-2 mb-2">
                                <li>
                                    <span className="text-muted small">Regexp:</span>{' '}
                                    <code>
                                        <strong>(read|write)File</strong>
                                    </code>
                                </li>
                                <li>
                                    <span className="text-muted small">Exact:</span>{' '}
                                    <code>
                                        "<strong>fs.open(f)</strong>"
                                    </code>
                                </li>
                            </ul>
                            <div className="dropdown-divider" />
                            <div className="dropdown-header">Common search keywords:</div>
                            <ul className="list-unstyled px-2 mb-2">
                                <li>
                                    <code>
                                        repo:<strong>my/repo</strong>
                                    </code>
                                </li>
                                {window.context?.sourcegraphDotComMode && (
                                    <li>
                                        <code>
                                            repo:<strong>github.com/myorg/</strong>
                                        </code>
                                    </li>
                                )}
                                <li>
                                    <code>
                                        file:<strong>my/file</strong>
                                    </code>
                                </li>
                                <li>
                                    <code>
                                        lang:<strong>javascript</strong>
                                    </code>
                                </li>
                            </ul>
                            <div className="dropdown-divider" />
                            <div className="dropdown-header">Diff/commit search keywords:</div>
                            <ul className="list-unstyled px-2 mb-2">
                                <li>
                                    <code>type:diff</code> <em className="text-muted small">or</em>{' '}
                                    <code>type:commit</code>
                                </li>
                                <li>
                                    <code>
                                        after:<strong>"2 weeks ago"</strong>
                                    </code>
                                </li>
                                <li>
                                    <code>
                                        author:<strong>alice@example.com</strong>
                                    </code>
                                </li>
                                <li className="text-nowrap">
                                    <code>
                                        repo:<strong>r@*refs/heads/</strong>
                                    </code>{' '}
                                    <span className="text-muted small">(all branches)</span>
                                </li>
                            </ul>
                            <div className="dropdown-divider mb-0" />
                            <a
                                // eslint-disable-next-line react/jsx-no-target-blank
                                target="_blank"
                                rel="noopener"
                                href={`${docsURLPrefix}/user/search/queries`}
                                className="dropdown-item"
                                onClick={toggleIsOpen}
                            >
                                <ExternalLinkIcon className="icon-inline small" /> All search keywords
                            </a>
                            {/* {window.context?.sourcegraphDotComMode && ( */}
                            <div className="p-2 alert alert-info small rounded-0 mb-0 mt-1">
                                On Sourcegraph.com, use a <code>repo:</code> filter to narrow your search to &le;500
                                repositories.
                            </div>
                            {/* )} */}
                        </div>
                    </MenuPopover>
                </>
            )}
        </Menu>
=======
        <ButtonDropdown isOpen={isOpen} toggle={toggleIsOpen} className="d-flex">
            <DropdownToggle
                tag="span"
                caret={false}
                className="px-2 btn btn-link d-flex align-items-center cursor-pointer"
                aria-label="Quick help for search"
            >
                <HelpCircleOutlineIcon className="icon-inline small" aria-hidden="true" />
            </DropdownToggle>
            <DropdownMenu right={true} className="pb-0">
                <DropdownItem header={true}>
                    <strong>Search reference</strong>
                </DropdownItem>
                <DropdownItem divider={true} />
                <DropdownItem header={true}>Finding matches:</DropdownItem>
                <ul className="list-unstyled px-2 mb-2">
                    <li>
                        <span className="text-muted small">Regexp:</span>{' '}
                        <code>
                            <strong>(read|write)File</strong>
                        </code>
                    </li>
                    <li>
                        <span className="text-muted small">Exact:</span>{' '}
                        <code>
                            "<strong>fs.open(f)</strong>"
                        </code>
                    </li>
                </ul>
                <DropdownItem divider={true} />
                <DropdownItem header={true}>Common search keywords:</DropdownItem>
                <ul className="list-unstyled px-2 mb-2">
                    <li>
                        <code>
                            repo:<strong>my/repo</strong>
                        </code>
                    </li>
                    {window.context?.sourcegraphDotComMode && (
                        <li>
                            <code>
                                repo:<strong>github.com/myorg/</strong>
                            </code>
                        </li>
                    )}
                    <li>
                        <code>
                            file:<strong>my/file</strong>
                        </code>
                    </li>
                    <li>
                        <code>
                            lang:<strong>javascript</strong>
                        </code>
                    </li>
                </ul>
                <DropdownItem divider={true} />
                <DropdownItem header={true}>Diff/commit search keywords:</DropdownItem>
                <ul className="list-unstyled px-2 mb-2">
                    <li>
                        <code>type:diff</code> <em className="text-muted small">or</em> <code>type:commit</code>
                    </li>
                    <li>
                        <code>
                            after:<strong>"2 weeks ago"</strong>
                        </code>
                    </li>
                    <li>
                        <code>
                            author:<strong>alice@example.com</strong>
                        </code>
                    </li>
                    <li className="text-nowrap">
                        <code>
                            repo:<strong>r@*refs/heads/</strong>
                        </code>{' '}
                        <span className="text-muted small">(all branches)</span>
                    </li>
                </ul>
                <DropdownItem divider={true} className="mb-0" />
                <a
                    // eslint-disable-next-line react/jsx-no-target-blank
                    target="_blank"
                    rel="noopener"
                    href={`${documentationUrlPrefix}/user/search/queries`}
                    className="dropdown-item"
                    onClick={toggleIsOpen}
                >
                    <ExternalLinkIcon className="icon-inline small" /> All search keywords
                </a>
                {window.context?.sourcegraphDotComMode && (
                    <div className="p-2 alert alert-info small rounded-0 mb-0 mt-1">
                        On Sourcegraph.com, use a <code>repo:</code> filter to narrow your search to &le;500
                        repositories.
                    </div>
                )}
            </DropdownMenu>
        </ButtonDropdown>
>>>>>>> 00ce366b
    )
}<|MERGE_RESOLUTION|>--- conflicted
+++ resolved
@@ -13,7 +13,6 @@
     const toggleIsOpen = useCallback(() => setIsOpen(!isOpen), [isOpen])
     const documentationUrlPrefix = window.context?.sourcegraphDotComMode ? 'https://docs.sourcegraph.com' : '/help'
     return (
-<<<<<<< HEAD
         <Menu>
             {({ isExpanded }) => (
                 <>
@@ -109,121 +108,22 @@
                                 // eslint-disable-next-line react/jsx-no-target-blank
                                 target="_blank"
                                 rel="noopener"
-                                href={`${docsURLPrefix}/user/search/queries`}
+                                href={`${documentationUrlPrefix}/user/search/queries`}
                                 className="dropdown-item"
                                 onClick={toggleIsOpen}
                             >
                                 <ExternalLinkIcon className="icon-inline small" /> All search keywords
                             </a>
-                            {/* {window.context?.sourcegraphDotComMode && ( */}
-                            <div className="p-2 alert alert-info small rounded-0 mb-0 mt-1">
-                                On Sourcegraph.com, use a <code>repo:</code> filter to narrow your search to &le;500
-                                repositories.
-                            </div>
-                            {/* )} */}
+                            {window.context?.sourcegraphDotComMode && (
+                                <div className="p-2 alert alert-info small rounded-0 mb-0 mt-1">
+                                    On Sourcegraph.com, use a <code>repo:</code> filter to narrow your search to &le;500
+                                    repositories.
+                                </div>
+                            )}
                         </div>
                     </MenuPopover>
                 </>
             )}
         </Menu>
-=======
-        <ButtonDropdown isOpen={isOpen} toggle={toggleIsOpen} className="d-flex">
-            <DropdownToggle
-                tag="span"
-                caret={false}
-                className="px-2 btn btn-link d-flex align-items-center cursor-pointer"
-                aria-label="Quick help for search"
-            >
-                <HelpCircleOutlineIcon className="icon-inline small" aria-hidden="true" />
-            </DropdownToggle>
-            <DropdownMenu right={true} className="pb-0">
-                <DropdownItem header={true}>
-                    <strong>Search reference</strong>
-                </DropdownItem>
-                <DropdownItem divider={true} />
-                <DropdownItem header={true}>Finding matches:</DropdownItem>
-                <ul className="list-unstyled px-2 mb-2">
-                    <li>
-                        <span className="text-muted small">Regexp:</span>{' '}
-                        <code>
-                            <strong>(read|write)File</strong>
-                        </code>
-                    </li>
-                    <li>
-                        <span className="text-muted small">Exact:</span>{' '}
-                        <code>
-                            "<strong>fs.open(f)</strong>"
-                        </code>
-                    </li>
-                </ul>
-                <DropdownItem divider={true} />
-                <DropdownItem header={true}>Common search keywords:</DropdownItem>
-                <ul className="list-unstyled px-2 mb-2">
-                    <li>
-                        <code>
-                            repo:<strong>my/repo</strong>
-                        </code>
-                    </li>
-                    {window.context?.sourcegraphDotComMode && (
-                        <li>
-                            <code>
-                                repo:<strong>github.com/myorg/</strong>
-                            </code>
-                        </li>
-                    )}
-                    <li>
-                        <code>
-                            file:<strong>my/file</strong>
-                        </code>
-                    </li>
-                    <li>
-                        <code>
-                            lang:<strong>javascript</strong>
-                        </code>
-                    </li>
-                </ul>
-                <DropdownItem divider={true} />
-                <DropdownItem header={true}>Diff/commit search keywords:</DropdownItem>
-                <ul className="list-unstyled px-2 mb-2">
-                    <li>
-                        <code>type:diff</code> <em className="text-muted small">or</em> <code>type:commit</code>
-                    </li>
-                    <li>
-                        <code>
-                            after:<strong>"2 weeks ago"</strong>
-                        </code>
-                    </li>
-                    <li>
-                        <code>
-                            author:<strong>alice@example.com</strong>
-                        </code>
-                    </li>
-                    <li className="text-nowrap">
-                        <code>
-                            repo:<strong>r@*refs/heads/</strong>
-                        </code>{' '}
-                        <span className="text-muted small">(all branches)</span>
-                    </li>
-                </ul>
-                <DropdownItem divider={true} className="mb-0" />
-                <a
-                    // eslint-disable-next-line react/jsx-no-target-blank
-                    target="_blank"
-                    rel="noopener"
-                    href={`${documentationUrlPrefix}/user/search/queries`}
-                    className="dropdown-item"
-                    onClick={toggleIsOpen}
-                >
-                    <ExternalLinkIcon className="icon-inline small" /> All search keywords
-                </a>
-                {window.context?.sourcegraphDotComMode && (
-                    <div className="p-2 alert alert-info small rounded-0 mb-0 mt-1">
-                        On Sourcegraph.com, use a <code>repo:</code> filter to narrow your search to &le;500
-                        repositories.
-                    </div>
-                )}
-            </DropdownMenu>
-        </ButtonDropdown>
->>>>>>> 00ce366b
     )
 }