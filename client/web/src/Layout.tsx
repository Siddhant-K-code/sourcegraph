import React, { Suspense, useCallback, useEffect, useMemo } from 'react'

import classNames from 'classnames'
import { Redirect, Route, RouteComponentProps, Switch, matchPath } from 'react-router'
import { Observable } from 'rxjs'

import { TabbedPanelContent } from '@sourcegraph/branded/src/components/panel/TabbedPanelContent'
import { isMacPlatform } from '@sourcegraph/common'
import { SearchContextProps } from '@sourcegraph/search'
import { FetchFileParameters } from '@sourcegraph/search-ui'
import { ActivationProps } from '@sourcegraph/shared/src/components/activation/Activation'
import { ExtensionsControllerProps } from '@sourcegraph/shared/src/extensions/controller'
import {
    KeyboardShortcutsProps,
    KEYBOARD_SHORTCUT_SHOW_HELP,
} from '@sourcegraph/shared/src/keyboardShortcuts/keyboardShortcuts'
import { KeyboardShortcutsHelp } from '@sourcegraph/shared/src/keyboardShortcuts/KeyboardShortcutsHelp'
import { PlatformContextProps } from '@sourcegraph/shared/src/platform/context'
import * as GQL from '@sourcegraph/shared/src/schema'
import { Settings } from '@sourcegraph/shared/src/schema/settings.schema'
import { getGlobalSearchContextFilter } from '@sourcegraph/shared/src/search/query/query'
import { SettingsCascadeProps } from '@sourcegraph/shared/src/settings/settings'
import { TelemetryProps } from '@sourcegraph/shared/src/telemetry/telemetryService'
import { parseQueryAndHash } from '@sourcegraph/shared/src/util/url'
import { LoadingSpinner, Panel, SkipLink, useObservable } from '@sourcegraph/wildcard'

import { AuthenticatedUser, authRequired as authRequiredObservable } from './auth'
import { BatchChangesProps } from './batches'
import { CodeIntelligenceProps } from './codeintel'
import { communitySearchContextsRoutes } from './communitySearchContexts/routes'
import { AppRouterContainer } from './components/AppRouterContainer'
import { useBreadcrumbs } from './components/Breadcrumbs'
import { ErrorBoundary } from './components/ErrorBoundary'
import { useScrollToLocationHash } from './components/useScrollToLocationHash'
import { GlobalContributions } from './contributions'
import { ExtensionAreaRoute } from './extensions/extension/ExtensionArea'
import { ExtensionAreaHeaderNavItem } from './extensions/extension/ExtensionAreaHeader'
import { ExtensionsAreaRoute } from './extensions/ExtensionsArea'
import { ExtensionsAreaHeaderActionButton } from './extensions/ExtensionsAreaHeader'
import { useFeatureFlag } from './featureFlags/useFeatureFlag'
import { GlobalAlerts } from './global/GlobalAlerts'
import { GlobalDebug } from './global/GlobalDebug'
import { SurveyToast } from './marketing/toast'
import { GlobalNavbar } from './nav/GlobalNavbar'
import { useExtensionAlertAnimation } from './nav/UserNavItem'
import { OrgAreaRoute } from './org/area/OrgArea'
import { OrgAreaHeaderNavItem } from './org/area/OrgHeader'
import { RepoContainerRoute } from './repo/RepoContainer'
import { RepoHeaderActionButton } from './repo/RepoHeader'
import { RepoRevisionContainerRoute } from './repo/RepoRevisionContainer'
import { RepoSettingsAreaRoute } from './repo/settings/RepoSettingsArea'
import { RepoSettingsSideBarGroup } from './repo/settings/RepoSettingsSidebar'
import { LayoutRouteProps, LayoutRouteComponentProps } from './routes'
import { PageRoutes, EnterprisePageRoutes } from './routes.constants'
import { parseSearchURLQuery, HomePanelsProps, SearchStreamingProps, parseSearchURL } from './search'
import { SiteAdminAreaRoute } from './site-admin/SiteAdminArea'
import { SiteAdminSideBarGroups } from './site-admin/SiteAdminSidebar'
import { setQueryStateFromURL } from './stores'
import { useThemeProps } from './theme'
import { UserAreaRoute } from './user/area/UserArea'
import { UserAreaHeaderNavItem } from './user/area/UserAreaHeader'
import { UserSettingsAreaRoute } from './user/settings/UserSettingsArea'
import { UserSettingsSidebarItems } from './user/settings/UserSettingsSidebar'
import { UserExternalServicesOrRepositoriesUpdateProps } from './util'
import { parseBrowserRepoURL } from './util/url'

import styles from './Layout.module.scss'

export interface LayoutProps
    extends RouteComponentProps<{}>,
        SettingsCascadeProps<Settings>,
        PlatformContextProps,
        ExtensionsControllerProps,
        KeyboardShortcutsProps,
        TelemetryProps,
        ActivationProps,
        SearchContextProps,
        HomePanelsProps,
        SearchStreamingProps,
        UserExternalServicesOrRepositoriesUpdateProps,
        CodeIntelligenceProps,
        BatchChangesProps {
    extensionAreaRoutes: readonly ExtensionAreaRoute[]
    extensionAreaHeaderNavItems: readonly ExtensionAreaHeaderNavItem[]
    extensionsAreaRoutes: readonly ExtensionsAreaRoute[]
    extensionsAreaHeaderActionButtons: readonly ExtensionsAreaHeaderActionButton[]
    siteAdminAreaRoutes: readonly SiteAdminAreaRoute[]
    siteAdminSideBarGroups: SiteAdminSideBarGroups
    siteAdminOverviewComponents: readonly React.ComponentType<React.PropsWithChildren<unknown>>[]
    userAreaHeaderNavItems: readonly UserAreaHeaderNavItem[]
    userAreaRoutes: readonly UserAreaRoute[]
    userSettingsSideBarItems: UserSettingsSidebarItems
    userSettingsAreaRoutes: readonly UserSettingsAreaRoute[]
    orgAreaHeaderNavItems: readonly OrgAreaHeaderNavItem[]
    orgAreaRoutes: readonly OrgAreaRoute[]
    repoContainerRoutes: readonly RepoContainerRoute[]
    repoRevisionContainerRoutes: readonly RepoRevisionContainerRoute[]
    repoHeaderActionButtons: readonly RepoHeaderActionButton[]
    repoSettingsAreaRoutes: readonly RepoSettingsAreaRoute[]
    repoSettingsSidebarGroups: readonly RepoSettingsSideBarGroup[]
    routes: readonly LayoutRouteProps<any>[]

    authenticatedUser: AuthenticatedUser | null

    /**
     * The subject GraphQL node ID of the viewer, which is used to look up the viewer's settings. This is either
     * the site's GraphQL node ID (for anonymous users) or the authenticated user's GraphQL node ID.
     */
    viewerSubject: Pick<GQL.ISettingsSubject, 'id' | 'viewerCanAdminister'>

    // Search
    fetchHighlightedFileLineRanges: (parameters: FetchFileParameters, force?: boolean) => Observable<string[][]>

    globbing: boolean
    isSourcegraphDotCom: boolean
    children?: never
}

/**
 * Syntax highlighting changes for WCAG 2.1 contrast compliance (currently behind feature flag)
 * https://github.com/sourcegraph/sourcegraph/issues/36251
 */
const CONTRAST_COMPLIANT_CLASSNAME = 'theme-contrast-compliant-syntax-highlighting'

export const Layout: React.FunctionComponent<React.PropsWithChildren<LayoutProps>> = props => {
    const routeMatch = props.routes.find(({ path, exact }) => matchPath(props.location.pathname, { path, exact }))?.path
    const isSearchRelatedPage = (routeMatch === '/:repoRevAndRest+' || routeMatch?.startsWith('/search')) ?? false
    const minimalNavLinks = routeMatch === '/cncf'
    const isSearchHomepage = props.location.pathname === '/search' && !parseSearchURLQuery(props.location.search)
    const isSearchConsolePage = routeMatch?.startsWith('/search/console')
    const isSearchNotebooksPage = routeMatch?.startsWith(PageRoutes.Notebooks)
    const isRepositoryRelatedPage = routeMatch === '/:repoRevAndRest+' ?? false

    // Update patternType, caseSensitivity, and selectedSearchContextSpec based on current URL
    const { history, selectedSearchContextSpec, location, setSelectedSearchContextSpec } = props

    useEffect(() => setQueryStateFromURL(location.search), [location.search])

    const { query = '' } = useMemo(() => parseSearchURL(location.search), [location.search])

    const searchContextSpec = useMemo(() => getGlobalSearchContextFilter(query)?.spec, [query])

    useEffect(() => {
        // Only override filters from URL if there is a search query
        if (query) {
            if (searchContextSpec && searchContextSpec !== selectedSearchContextSpec) {
                setSelectedSearchContextSpec(searchContextSpec)
            }
        }
    }, [history, selectedSearchContextSpec, query, setSelectedSearchContextSpec, searchContextSpec])

    const communitySearchContextPaths = communitySearchContextsRoutes.map(route => route.path)
    const isCommunitySearchContextPage = communitySearchContextPaths.includes(props.location.pathname)

    // TODO add a component layer as the parent of the Layout component rendering "top-level" routes that do not render the navbar,
    // so that Layout can always render the navbar.
    const needsSiteInit = window.context?.needsSiteInit
    const isSiteInit = props.location.pathname === PageRoutes.SiteAdminInit
    const isSignInOrUp =
        props.location.pathname === PageRoutes.SignIn ||
        props.location.pathname === PageRoutes.SignUp ||
        props.location.pathname === PageRoutes.PasswordReset ||
        props.location.pathname === PageRoutes.Welcome

    // TODO Change this behavior when we have global focus management system
    // Need to know this for disable autofocus on nav search input
    // and preserve autofocus for first textarea at survey page, creation UI etc.
    const isSearchAutoFocusRequired = routeMatch === PageRoutes.Survey || routeMatch === EnterprisePageRoutes.Insights

    const authRequired = useObservable(authRequiredObservable)

    const themeProps = useThemeProps()
    const [enableContrastCompliantSyntaxHighlighting] = useFeatureFlag('contrast-compliant-syntax-highlighting')

    const breadcrumbProps = useBreadcrumbs()

    // Control browser extension discoverability animation here.
    // `Layout` is the lowest common ancestor of `UserNavItem` (target) and `RepoContainer` (trigger)
    const { isExtensionAlertAnimating, startExtensionAlertAnimation } = useExtensionAlertAnimation()
    const onExtensionAlertDismissed = useCallback(() => {
        startExtensionAlertAnimation()
    }, [startExtensionAlertAnimation])

    useScrollToLocationHash(props.location)

    // Note: this was a poor UX and is disabled for now, see https://github.com/sourcegraph/sourcegraph/issues/30192
    // const [tosAccepted, setTosAccepted] = useState(true) // Assume TOS has been accepted so that we don't show the TOS modal on initial load
    // useEffect(() => setTosAccepted(!props.authenticatedUser || props.authenticatedUser.tosAccepted), [
    //     props.authenticatedUser,
    // ])
    // const afterTosAccepted = useCallback(() => {
    //     setTosAccepted(true)
    // }, [])

    // Remove trailing slash (which is never valid in any of our URLs).
    if (props.location.pathname !== '/' && props.location.pathname.endsWith('/')) {
        return <Redirect to={{ ...props.location, pathname: props.location.pathname.slice(0, -1) }} />
    }

    // Note: this was a poor UX and is disabled for now, see https://github.com/sourcegraph/sourcegraph/issues/30192
    // If a user has not accepted the Terms of Service yet, show the modal to force them to accept
    // before continuing to use Sourcegraph. This is only done on self-hosted Sourcegraph Server;
    // cloud users are all considered to have accepted regarless of the value of `tosAccepted`.
    // if (!props.isSourcegraphDotCom && !tosAccepted) {
    //     return <TosConsentModal afterTosAccepted={afterTosAccepted} />
    // }

    const context: LayoutRouteComponentProps<any> = {
        ...props,
        ...themeProps,
        ...breadcrumbProps,
        onExtensionAlertDismissed,
        isMacPlatform: isMacPlatform(),
    }

    return (
<<<<<<< HEAD
        <div className={styles.layout}>
            <SkipLink href="#main">Skip to content</SkipLink>
=======
        <div
            className={classNames(
                styles.layout,
                enableContrastCompliantSyntaxHighlighting && CONTRAST_COMPLIANT_CLASSNAME
            )}
        >
>>>>>>> 31ed25c3
            <KeyboardShortcutsHelp
                keyboardShortcutForShow={KEYBOARD_SHORTCUT_SHOW_HELP}
                keyboardShortcuts={props.keyboardShortcuts}
            />
            <GlobalAlerts
                authenticatedUser={props.authenticatedUser}
                settingsCascade={props.settingsCascade}
                isSourcegraphDotCom={props.isSourcegraphDotCom}
            />
            {!isSiteInit && <SurveyToast authenticatedUser={props.authenticatedUser} />}
            {!isSiteInit && !isSignInOrUp && (
                <GlobalNavbar
                    {...props}
                    {...themeProps}
                    authRequired={!!authRequired}
                    showSearchBox={
                        isSearchRelatedPage &&
                        !isSearchHomepage &&
                        !isCommunitySearchContextPage &&
                        !isSearchConsolePage &&
                        !isSearchNotebooksPage
                    }
                    variant={
                        isSearchHomepage
                            ? 'low-profile'
                            : isCommunitySearchContextPage
                            ? 'low-profile-with-logo'
                            : 'default'
                    }
                    minimalNavLinks={minimalNavLinks}
                    isSearchAutoFocusRequired={!isSearchAutoFocusRequired}
                    isExtensionAlertAnimating={isExtensionAlertAnimating}
                    isRepositoryRelatedPage={isRepositoryRelatedPage}
                />
            )}
            {needsSiteInit && !isSiteInit && <Redirect to="/site-admin/init" />}
            <ErrorBoundary location={props.location}>
                <Suspense
                    fallback={
                        <div className="flex flex-1">
                            <LoadingSpinner className="m-2" />
                        </div>
                    }
                >
                    <Switch>
                        {props.routes.map(
                            ({ render, condition = () => true, ...route }) =>
                                condition(context) && (
                                    <Route
                                        {...route}
                                        key="hardcoded-key" // see https://github.com/ReactTraining/react-router/issues/4578#issuecomment-334489490
                                        component={undefined}
                                        render={routeComponentProps => (
                                            <AppRouterContainer>
                                                {render({ ...context, ...routeComponentProps })}
                                            </AppRouterContainer>
                                        )}
                                    />
                                )
                        )}
                    </Switch>
                </Suspense>
            </ErrorBoundary>
            {parseQueryAndHash(props.location.search, props.location.hash).viewState &&
                props.location.pathname !== PageRoutes.SignIn && (
                    <Panel className={styles.panel} position="bottom" defaultSize={350} storageKey="panel-size">
                        <TabbedPanelContent
                            {...props}
                            {...themeProps}
                            repoName={`git://${parseBrowserRepoURL(props.location.pathname).repoName}`}
                            fetchHighlightedFileLineRanges={props.fetchHighlightedFileLineRanges}
                        />
                    </Panel>
                )}
            <GlobalContributions
                key={3}
                extensionsController={props.extensionsController}
                platformContext={props.platformContext}
                history={props.history}
            />
            <GlobalDebug {...props} />
        </div>
    )
}<|MERGE_RESOLUTION|>--- conflicted
+++ resolved
@@ -214,17 +214,13 @@
     }
 
     return (
-<<<<<<< HEAD
-        <div className={styles.layout}>
-            <SkipLink href="#main">Skip to content</SkipLink>
-=======
         <div
             className={classNames(
                 styles.layout,
                 enableContrastCompliantSyntaxHighlighting && CONTRAST_COMPLIANT_CLASSNAME
             )}
         >
->>>>>>> 31ed25c3
+            <SkipLink href="#main">Skip to content</SkipLink>
             <KeyboardShortcutsHelp
                 keyboardShortcutForShow={KEYBOARD_SHORTCUT_SHOW_HELP}
                 keyboardShortcuts={props.keyboardShortcuts}
