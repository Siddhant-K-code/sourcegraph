--- conflicted
+++ resolved
@@ -12,13 +12,9 @@
     MenuList,
     Position,
     MenuItem,
-<<<<<<< HEAD
     MenuDivider,
-    Typography,
-=======
     H4,
     Text,
->>>>>>> eb7c9f73
 } from '@sourcegraph/wildcard'
 
 import styles from './DropdownButton.module.scss'
