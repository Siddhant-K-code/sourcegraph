import React, { FunctionComponent, useCallback, useEffect, useMemo } from 'react'

import { useApolloClient } from '@apollo/client'
import { mdiCheckboxBlankCircle } from '@mdi/js'
<<<<<<< HEAD
import CheckboxBlankCircleIcon from 'mdi-react/CheckboxBlankCircleIcon'
=======
>>>>>>> 2ed5bfc6
import MapSearchIcon from 'mdi-react/MapSearchIcon'
import { RouteComponentProps, useHistory } from 'react-router'
import { Subject } from 'rxjs'

import { Badge, Container, Link, PageHeader, Icon, H3, H4, Text, Tooltip } from '@sourcegraph/wildcard'

import { Collapsible } from '../../components/Collapsible'
import {
    FilteredConnection,
    FilteredConnectionFilter,
    FilteredConnectionQueryArguments,
} from '../../components/FilteredConnection'
import { PageTitle } from '../../components/PageTitle'
import { Timestamp } from '../../components/time/Timestamp'
import { ExecutorFields } from '../../graphql-operations'
import { eventLogger } from '../../tracking/eventLogger'

import { queryExecutors as defaultQueryExecutors } from './useExecutors'

const filters: FilteredConnectionFilter[] = [
    {
        id: 'filters',
        label: 'State',
        type: 'select',
        values: [
            {
                label: 'All',
                value: 'all',
                tooltip: 'Show all executors',
                args: {},
            },
            {
                label: 'Active',
                value: 'active',
                tooltip: 'Show only active executors',
                args: { active: true },
            },
        ],
    },
]

export interface ExecutorsListPageProps extends RouteComponentProps<{}> {
    queryExecutors?: typeof defaultQueryExecutors
}

export const ExecutorsListPage: FunctionComponent<React.PropsWithChildren<ExecutorsListPageProps>> = ({
    queryExecutors = defaultQueryExecutors,
    ...props
}) => {
    useEffect(() => eventLogger.logViewEvent('ExecutorsList'))

    const history = useHistory()

    const apolloClient = useApolloClient()
    const queryExecutorsCallback = useCallback(
        (args: FilteredConnectionQueryArguments) => queryExecutors(args, apolloClient),
        [queryExecutors, apolloClient]
    )

    const querySubject = useMemo(() => new Subject<string>(), [])

    return (
        <>
            <PageTitle title="Executor instances" />
            <PageHeader
                headingElement="h2"
                path={[
                    {
                        text: <>Executor instances</>,
                    },
                ]}
                description="The executor instances attached to your Sourcegraph instance."
                className="mb-3"
            />

            <Container className="mb-3">
                <H3>Setting up executors</H3>
                <Text className="mb-0">
                    Executors enable{' '}
                    <Link to="/help/code_intelligence/explanations/auto_indexing" rel="noopener">
                        auto-indexing for Code Intelligence
                    </Link>{' '}
                    and{' '}
                    <Link to="/help/batch_changes/explanations/server_side" rel="noopener">
                        running batch changes server-side
                    </Link>
                    . In order to use those features,{' '}
                    <Link to="/help/admin/deploy_executors" rel="noopener">
                        set them up
                    </Link>
                    .
                </Text>
            </Container>
            <Container>
                <FilteredConnection<ExecutorFields, {}>
                    listComponent="ul"
                    listClassName="list-group mb-2"
                    showMoreClassName="mb-0"
                    noun="executor"
                    pluralNoun="executors"
                    querySubject={querySubject}
                    nodeComponent={ExecutorNode}
                    nodeComponentProps={{}}
                    queryConnection={queryExecutorsCallback}
                    history={history}
                    location={props.location}
                    cursorPaging={true}
                    filters={filters}
                    emptyElement={<NoExecutors />}
                />
            </Container>
        </>
    )
}

export interface ExecutorNodeProps {
    node: ExecutorFields
}

export const ExecutorNode: FunctionComponent<React.PropsWithChildren<ExecutorNodeProps>> = ({ node }) => (
    <li className="list-group-item">
        <Collapsible
            wholeTitleClickable={false}
            titleClassName="flex-grow-1"
            title={
                <div className="d-flex justify-content-between">
                    <div>
                        <H4 className="mb-0">
                            {node.active ? (
                                <Icon
                                    aria-hidden={true}
                                    className="text-success mr-2"
                                    svgPath={mdiCheckboxBlankCircle}
                                />
                            ) : (
<<<<<<< HEAD
                                <Tooltip content="This executor missed at least three heartbeats.">
                                    <Icon
                                        className="text-warning mr-2"
                                        aria-hidden={true}
                                        svgPath={mdiCheckboxBlankCircle}
                                    />
                                </Tooltip>
=======
                                <Icon
                                    className="text-warning mr-2"
                                    aria-label="This executor missed at least three heartbeats."
                                    data-tooltip="This executor missed at least three heartbeats."
                                    svgPath={mdiCheckboxBlankCircle}
                                />
>>>>>>> 2ed5bfc6
                            )}
                            {node.hostname}{' '}
                            <Badge
                                variant="secondary"
                                tooltip={`The executor is configured to pull data from the queue "${node.queueName}"`}
                            >
                                {node.queueName}
                            </Badge>
                        </H4>
                    </div>
                    <span>
                        last seen <Timestamp date={node.lastSeenAt} />
                    </span>
                </div>
            }
        >
            <dl className="mt-2 mb-0">
                <div className="d-flex w-100">
                    <div className="flex-grow-1">
                        <dt>OS</dt>
                        <dd>
                            <TelemetryData data={node.os} />
                        </dd>

                        <dt>Architecture</dt>
                        <dd>
                            <TelemetryData data={node.architecture} />
                        </dd>

                        <dt>Executor version</dt>
                        <dd>
                            <TelemetryData data={node.executorVersion} />
                        </dd>

                        <dt>Docker version</dt>
                        <dd>
                            <TelemetryData data={node.dockerVersion} />
                        </dd>
                    </div>
                    <div className="flex-grow-1">
                        <dt>Git version</dt>
                        <dd>
                            <TelemetryData data={node.gitVersion} />
                        </dd>

                        <dt>Ignite version</dt>
                        <dd>
                            <TelemetryData data={node.igniteVersion} />
                        </dd>

                        <dt>src-cli version</dt>
                        <dd>
                            <TelemetryData data={node.srcCliVersion} />
                        </dd>

                        <dt>First seen at</dt>
                        <dd>
                            <Timestamp date={node.firstSeenAt} />
                        </dd>
                    </div>
                </div>
            </dl>
        </Collapsible>
    </li>
)

export const NoExecutors: React.FunctionComponent<React.PropsWithChildren<unknown>> = () => (
    <Text alignment="center" className="text-muted w-100 mb-0 mt-1">
        <MapSearchIcon className="mb-2" />
        <br />
        No executors found.
    </Text>
)

const TelemetryData: React.FunctionComponent<React.PropsWithChildren<{ data: string }>> = ({ data }) => {
    if (data) {
        return <>{data}</>
    }
    return <>n/a</>
}<|MERGE_RESOLUTION|>--- conflicted
+++ resolved
@@ -2,10 +2,6 @@
 
 import { useApolloClient } from '@apollo/client'
 import { mdiCheckboxBlankCircle } from '@mdi/js'
-<<<<<<< HEAD
-import CheckboxBlankCircleIcon from 'mdi-react/CheckboxBlankCircleIcon'
-=======
->>>>>>> 2ed5bfc6
 import MapSearchIcon from 'mdi-react/MapSearchIcon'
 import { RouteComponentProps, useHistory } from 'react-router'
 import { Subject } from 'rxjs'
@@ -141,7 +137,6 @@
                                     svgPath={mdiCheckboxBlankCircle}
                                 />
                             ) : (
-<<<<<<< HEAD
                                 <Tooltip content="This executor missed at least three heartbeats.">
                                     <Icon
                                         className="text-warning mr-2"
@@ -149,14 +144,6 @@
                                         svgPath={mdiCheckboxBlankCircle}
                                     />
                                 </Tooltip>
-=======
-                                <Icon
-                                    className="text-warning mr-2"
-                                    aria-label="This executor missed at least three heartbeats."
-                                    data-tooltip="This executor missed at least three heartbeats."
-                                    svgPath={mdiCheckboxBlankCircle}
-                                />
->>>>>>> 2ed5bfc6
                             )}
                             {node.hostname}{' '}
                             <Badge
