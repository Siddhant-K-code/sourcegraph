<!-- DO NOT EDIT: generated via: go generate ./dev/sg -->

# sg reference

sg - The Sourcegraph developer tool!

Learn more: https://docs.sourcegraph.com/dev/background-information/sg

```sh
sg [GLOBAL FLAGS] command [COMMAND FLAGS] [ARGUMENTS...]
```

Global flags:

* `--config, -c="<value>"`: load sg configuration from `file` (default: sg.config.yaml)
* `--disable-analytics`: disable event logging (logged to '~/.sourcegraph/events')
* `--disable-output-detection`: use fixed output configuration instead of detecting terminal capabilities
* `--overwrite, -o="<value>"`: load sg configuration from `file` that is gitignored and can be used to, for example, add credentials (default: sg.config.overwrite.yaml)
* `--skip-auto-update`: prevent sg from automatically updating itself
* `--verbose, -v`: toggle verbose mode


## sg start

🌟 Starts the given commandset. Without a commandset it starts the default Sourcegraph dev environment.

Use this to start your Sourcegraph environment!

Available comamndsets in `sg.config.yaml`:

* api-only
* batches 🦡
* codeintel
* dotcom
* enterprise
* enterprise-codeinsights
* enterprise-codeintel 🧠
* enterprise-e2e
* iam
* monitoring
* monitoring-alerts
* oss
* oss-web-standalone
* oss-web-standalone-prod
* web-standalone
* web-standalone-prod

```sh
# Run default environment, Sourcegraph enterprise:
$ sg start

# List available environments (defined under 'commandSets' in 'sg.config.yaml'):
$ sg start -help

# Run the enterprise environment with code-intel enabled:
$ sg start enterprise-codeintel

# Run the environment for Batch Changes development:
$ sg start batches

# Override the logger levels for specific services
$ sg start --debug=gitserver --error=enterprise-worker,enterprise-frontend enterprise
```

Flags:

* `--crit, -c="<value>"`: Services to set at info crit level.
* `--debug, -d="<value>"`: Services to set at debug log level.
* `--error, -e="<value>"`: Services to set at info error level.
* `--feedback`: provide feedback about this command by opening up a Github discussion
* `--info, -i="<value>"`: Services to set at info log level.
* `--warn, -w="<value>"`: Services to set at warn log level.

## sg run

Run the given commands.

Runs the given command. If given a whitespace-separated list of commands it runs the set of commands.

Available commands in `sg.config.yaml`:

* batches-executor
* batches-executor-firecracker
* bext
* caddy
* codeintel-executor
* codeintel-worker
* debug-env
* docsite
* executor-template
* frontend
* github-proxy
* gitserver
* grafana
* jaeger
* loki
* minio
* monitoring-generator
* oss-frontend
* oss-repo-updater
* oss-symbols
* oss-web
* oss-worker
* postgres_exporter
* prometheus
* redis-postgres
* repo-updater
* searcher
* storybook
* symbols
* syntax-highlighter
* web
* web-standalone-http
* web-standalone-http-prod
* worker
* zoekt-index-0
* zoekt-index-1
* zoekt-indexserver-template
* zoekt-web-0
* zoekt-web-1
* zoekt-web-template

```sh
# Run specific commands:
$ sg run gitserver
$ sg run frontend

# List available commands (defined under 'commands:' in 'sg.config.yaml'):
$ sg run -help

# Run multiple commands:
$ sg run gitserver frontend repo-updater
```

Flags:

* `--feedback`: provide feedback about this command by opening up a Github discussion

## sg ci

Interact with Sourcegraph's Buildkite continuous integration pipelines.

Note that Sourcegraph's CI pipelines are under our enterprise license: https://github.com/sourcegraph/sourcegraph/blob/main/LICENSE.enterprise

```sh
# Preview what a CI run for your current changes will look like
$ sg ci preview

# Check on the status of your changes on the current branch in the Buildkite pipeline
$ sg ci status
# Check on the status of a specific branch instead
$ sg ci status --branch my-branch
# Block until the build has completed (it will send a system notification)
$ sg ci status --wait
# Get status for a specific build number
$ sg ci status --build 123456

# Pull logs of failed jobs to stdout
$ sg ci logs
# Push logs of most recent main failure to local Loki for analysis
# You can spin up a Loki instance with 'sg run loki grafana'
$ sg ci logs --branch main --out http://127.0.0.1:3100
# Get the logs for a specific build number, useful when debugging
$ sg ci logs --build 123456

# Manually trigger a build on the CI with the current branch
$ sg ci build
# Manually trigger a build on the CI on the current branch, but with a specific commit
$ sg ci build --commit my-commit
# Manually trigger a main-dry-run build of the HEAD commit on the current branch
$ sg ci build main-dry-run
$ sg ci build --force main-dry-run
# Manually trigger a main-dry-run build of a specified commit on the current ranch
$ sg ci build --force --commit my-commit main-dry-run
# View the available special build types
$ sg ci build --help
```

Flags:

* `--feedback`: provide feedback about this command by opening up a Github discussion

### sg ci preview

Preview the pipeline that would be run against the currently checked out branch.


Flags:

* `--feedback`: provide feedback about this command by opening up a Github discussion

### sg ci status

Get the status of the CI run associated with the currently checked out branch.


Flags:

* `--branch, -b="<value>"`: Branch `name` of build to target (defaults to current branch)
* `--build="<value>"`: Override branch detection with a specific build `number`
* `--feedback`: provide feedback about this command by opening up a Github discussion
* `--view, -v`: Open build page in browser
* `--wait, -w`: Wait by blocking until the build is finished

### sg ci build

Manually request a build for the currently checked out commit and branch (e.g. to trigger builds on forks or with special run types).

Optionally provide a run type to build with.

This command is useful when:

- you want to trigger a build with a particular run type, such as 'main-dry-run'
- triggering builds for PRs from forks (such as those from external contributors), which do not trigger Buildkite builds automatically for security reasons (we do not want to run insecure code on our infrastructure by default!)

Supported run types when providing an argument for 'sg ci build [runtype]':

* main-dry-run
* docker-images-patch
* docker-images-patch-notest
* docker-images-candidates-notest
* executor-patch-notest
* backend-integration

For run types that require branch arguments, you will be prompted for an argument, or you
can provide it directly (for example, 'sg ci build [runtype] [argument]').

Learn more about pipeline run types in https://docs.sourcegraph.com/dev/background-information/ci/reference.

Arguments: `[runtype]`

Flags:

* `--commit, -c="<value>"`: `commit` from the current branch to build (defaults to current commit)
* `--feedback`: provide feedback about this command by opening up a Github discussion

### sg ci logs

Get logs from CI builds (e.g. to grep locally).

Get logs from CI builds, and output them in stdout or push them to Loki. By default only gets failed jobs - to change this, use the '--state' flag.

The '--job' flag can be used to narrow down the logs returned - you can provide either the ID, or part of the name of the job you want to see logs for.

To send logs to a Loki instance, you can provide --out=http://127.0.0.1:3100 after spinning up an instance with 'sg run loki grafana'.
From there, you can start exploring logs with the Grafana explore panel.



Flags:

<<<<<<< HEAD
=======
* `--branch, -b="<value>"`: Branch `name` of build to target (defaults to current branch)
* `--build="<value>"`: Override branch detection with a specific build `number`
* `--feedback`: provide feedback about this command by opening up a Github discussion
>>>>>>> dbcf8912
* `--job, -j="<value>"`: ID or name of the job to export logs for
* `--out, -o="<value>"`: Output `format`: one of [terminal|simple|json], or a URL pointing to a Loki instance, such as http://127.0.0.1:3100 (default: terminal)
* `--overwrite-state="<value>"`: `state` to overwrite the job state metadata
* `--state, -s="<value>"`: Job `state` to export logs for (provide an empty value for all states) (default: failed)

### sg ci docs

Render reference documentation for build pipeline types.

An online version of the rendered documentation is also available in https://docs.sourcegraph.com/dev/background-information/ci/reference.


Flags:

* `--feedback`: provide feedback about this command by opening up a Github discussion

### sg ci open

Open Sourcegraph's Buildkite page in browser.

Arguments: `[pipeline]`

Flags:

* `--feedback`: provide feedback about this command by opening up a Github discussion

## sg test

Run the given test suite.

Testsuites are defined in sg configuration.

Available testsuites in `sg.config.yaml`:

* backend
* backend-integration
* bext
* bext-build
* bext-e2e
* bext-integration
* docsite
* frontend
* frontend-e2e
* web-integration

```sh
# Run different test suites:
$ sg test backend
$ sg test backend-integration
$ sg test frontend
$ sg test frontend-e2e

# List available test suites:
$ sg test -help

# Arguments are passed along to the command
$ sg test backend-integration -run TestSearch
```

Flags:

* `--feedback`: provide feedback about this command by opening up a Github discussion

## sg lint

Run all or specified linters on the codebase.

To run all checks, don't provide an argument. You can also provide multiple arguments to run linters for multiple targets.

```sh
# Run all possible checks
$ sg lint

# Run only go related checks
$ sg lint go

# Run only shell related checks
$ sg lint shell

# Run only client related checks
$ sg lint client

# List all available check groups
$ sg lint --help
```

Flags:

* `--annotations`: Write helpful output to annotations directory
* `--feedback`: provide feedback about this command by opening up a Github discussion
* `--fix, -f`: Try to fix any lint issues

### sg lint urls

Check for broken urls in the codebase.


Flags:

* `--feedback`: provide feedback about this command by opening up a Github discussion

### sg lint go

Check go code for linting errors, forbidden imports, generated files, etc.


Flags:

* `--feedback`: provide feedback about this command by opening up a Github discussion

### sg lint docs

Documentation checks.


Flags:

* `--feedback`: provide feedback about this command by opening up a Github discussion

### sg lint dockerfiles

Check Dockerfiles for Sourcegraph best practices.


Flags:

* `--feedback`: provide feedback about this command by opening up a Github discussion

### sg lint client

Check client code for linting errors, forbidden imports, etc.


Flags:

* `--feedback`: provide feedback about this command by opening up a Github discussion

### sg lint svg

Check svg assets.


Flags:

* `--feedback`: provide feedback about this command by opening up a Github discussion

### sg lint shell

Check shell code for linting errors, formatting, etc.


Flags:

* `--feedback`: provide feedback about this command by opening up a Github discussion

## sg generate

Run code and docs generation tasks.

If no target is provided, all target are run with default arguments.

```sh
$ sg --verbose generate ... # Enable verbose output
```

Flags:

* `--feedback`: provide feedback about this command by opening up a Github discussion
* `--quiet, -q`: Suppress all output but errors from generate tasks

### sg generate go

Run go generate [packages...] on the codebase.


Flags:

* `--feedback`: provide feedback about this command by opening up a Github discussion

## sg db

Interact with local Sourcegraph databases for development.

```sh
# Reset the Sourcegraph 'frontend' database
$ sg db reset-pg

# Reset the 'frontend' and 'codeintel' databases
$ sg db reset-pg -db=frontend,codeintel

# Reset all databases ('frontend', 'codeintel', 'codeinsights')
$ sg db reset-pg -db=all

# Reset the redis database
$ sg db reset-redis

# Create a site-admin user whose email and password are foo@sourcegraph.com and sourcegraph.
$ sg db add-user -name=foo
```

Flags:

* `--feedback`: provide feedback about this command by opening up a Github discussion

### sg db reset-pg

Drops, recreates and migrates the specified Sourcegraph database.

If -db is not set, then the "frontend" database is used (what's set as PGDATABASE in env or the sg.config.yaml). If -db is set to "all" then all databases are reset and recreated.


Flags:

* `--db="<value>"`: The target database instance. (default: frontend)
* `--feedback`: provide feedback about this command by opening up a Github discussion

### sg db reset-redis

Drops, recreates and migrates the specified Sourcegraph Redis database.

```sh
$ sg db reset-redis
```

Flags:

* `--feedback`: provide feedback about this command by opening up a Github discussion

### sg db add-user

Create an admin sourcegraph user.

Run 'sg db add-user -name bob' to create an admin user whose email is bob@sourcegraph.com. The password will be printed if the operation succeeds


Flags:

* `--feedback`: provide feedback about this command by opening up a Github discussion
* `--password="<value>"`: Password for user (default: sourcegraphsourcegraph)
* `--username="<value>"`: Username for user (default: sourcegraph)

## sg migration

Modifies and runs database migrations.

```sh
# Migrate local default database up all the way
$ sg migration up

# Migrate specific database down one migration
$ sg migration down --db codeintel

# Add new migration for specific database
$ sg migration add --db codeintel 'add missing index'

# Squash migrations for default database
$ sg migration squash
```

Flags:

* `--feedback`: provide feedback about this command by opening up a Github discussion

### sg migration add

Add a new migration file.

Available schemas:

* frontend
* codeintel
* codeinsights

Arguments: `<name>`

Flags:

* `--db="<value>"`: The target database `schema` to modify (default: frontend)
* `--feedback`: provide feedback about this command by opening up a Github discussion

### sg migration revert

Revert the migrations defined on the given commit.

Available schemas:

* frontend
* codeintel
* codeinsights

Arguments: `<commit>`

Flags:

* `--feedback`: provide feedback about this command by opening up a Github discussion

### sg migration up

Apply all migrations.

Available schemas:

* frontend
* codeintel
* codeinsights

```sh
$ sg migration up [-db=<schema>]
```

Flags:

* `--db="<value>"`: The target `schema(s)` to modify. Comma-separated values are accepted. Supply "all" to migrate all schemas. (default: [all])
* `--feedback`: provide feedback about this command by opening up a Github discussion
* `--ignore-single-dirty-log`: Ignore a previously failed attempt if it will be immediately retried by this operation.
* `--unprivileged-only`: Do not apply privileged migrations.

### sg migration upto

Ensure a given migration has been applied - may apply dependency migrations.

Available schemas:

* frontend
* codeintel
* codeinsights

```sh
$ sg migration upto -db=<schema> -target=<target>,<target>,...
```

Flags:

* `--db="<value>"`: The target `schema` to modify.
* `--feedback`: provide feedback about this command by opening up a Github discussion
* `--ignore-single-dirty-log`: Ignore a previously failed attempt if it will be immediately retried by this operation.
* `--target="<value>"`: The `migration` to apply. Comma-separated values are accepted.
* `--unprivileged-only`: Do not apply privileged migrations.

### sg migration undo

Revert the last migration applied - useful in local development.

Available schemas:

* frontend
* codeintel
* codeinsights

```sh
$ sg migration undo -db=<schema>
```

Flags:

* `--db="<value>"`: The target `schema` to modify.
* `--feedback`: provide feedback about this command by opening up a Github discussion
* `--ignore-single-dirty-log`: Ignore a previously failed attempt if it will be immediately retried by this operation.

### sg migration downto

Revert any applied migrations that are children of the given targets - this effectively "resets" the schema to the target version.

Available schemas:

* frontend
* codeintel
* codeinsights

```sh
$ sg migration downto -db=<schema> -target=<target>,<target>,...
```

Flags:

* `--db="<value>"`: The target `schema` to modify.
* `--feedback`: provide feedback about this command by opening up a Github discussion
* `--ignore-single-dirty-log`: Ignore a previously failed attempt if it will be immediately retried by this operation.
* `--target="<value>"`: The migration to apply. Comma-separated values are accepted.
* `--unprivileged-only`: Do not apply privileged migrations.

### sg migration validate

Validate the current schema.

Available schemas:

* frontend
* codeintel
* codeinsights


Flags:

* `--db="<value>"`: The target `schema(s)` to modify. Comma-separated values are accepted. Supply "all" to migrate all schemas. (default: [all])
* `--feedback`: provide feedback about this command by opening up a Github discussion

### sg migration describe

Describe the current database schema.

Available schemas:

* frontend
* codeintel
* codeinsights


Flags:

* `--db="<value>"`: The target `schema` to describe.
* `--feedback`: provide feedback about this command by opening up a Github discussion
* `--force`: Force write the file if it already exists.
* `--format="<value>"`: The target output format.
* `--no-color`: If writing to stdout, disable output colorization.
* `--out="<value>"`: The file to write to. If not supplied, stdout is used.

### sg migration drift

Detect differences between the current database schema and the expected schema.

Available schemas:

* frontend
* codeintel
* codeinsights


Flags:

* `--db="<value>"`: The target `schema` to compare.
* `--feedback`: provide feedback about this command by opening up a Github discussion
* `--version="<value>"`: The target schema version. Must be resolvable as a git revlike on the sourcegraph repository.

### sg migration add-log

Add an entry to the migration log.

Available schemas:

* frontend
* codeintel
* codeinsights

```sh
$ sg migration add-log -db=<schema> -version=<version> [-up=true|false]
```

Flags:

* `--db="<value>"`: The target `schema` to modify.
* `--feedback`: provide feedback about this command by opening up a Github discussion
* `--up`: The migration direction.
* `--version="<value>"`: The migration `version` to log. (default: 0)

### sg migration leaves

Identiy the migration leaves for the given commit.

Available schemas:

* frontend
* codeintel
* codeinsights

Arguments: `<commit>`

Flags:

* `--feedback`: provide feedback about this command by opening up a Github discussion

### sg migration squash

Collapse migration files from historic releases together.

Available schemas:

* frontend
* codeintel
* codeinsights

Arguments: `<current-release>`

Flags:

* `--db="<value>"`: The target database `schema` to modify (default: frontend)
* `--feedback`: provide feedback about this command by opening up a Github discussion
* `--in-container`: Launch Postgres in a Docker container for squashing; do not use the host
* `--skip-teardown`: Skip tearing down the database created to run all registered migrations

### sg migration squash-all

Collapse schema definitions into a single SQL file.

Available schemas:

* frontend
* codeintel
* codeinsights


Flags:

* `--db="<value>"`: The target database `schema` to modify (default: frontend)
* `--feedback`: provide feedback about this command by opening up a Github discussion
* `--in-container`: Launch Postgres in a Docker container for squashing; do not use the host
* `--skip-teardown`: Skip tearing down the database created to run all registered migrations
* `-f="<value>"`: The output filepath

### sg migration visualize

Output a DOT visualization of the migration graph.

Available schemas:

* frontend
* codeintel
* codeinsights


Flags:

* `--db="<value>"`: The target database `schema` to modify (default: frontend)
* `--feedback`: provide feedback about this command by opening up a Github discussion
* `-f="<value>"`: The output filepath

## sg doctor

Run checks to test whether system is in correct state to run Sourcegraph.

Arguments: `[...checks]`

Flags:

* `--feedback`: provide feedback about this command by opening up a Github discussion

## sg secret

Manipulate secrets stored in memory and in file.

```sh
# List all secrets stored in your local configuration.
$ sg secret list

# Remove the secrets associated with buildkite (sg ci build) - supports autocompletion for
# ease of use
$ sg secret reset buildkite
```

Flags:

* `--feedback`: provide feedback about this command by opening up a Github discussion

### sg secret reset

Remove a specific secret from secrets file.

Arguments: `<...key>`

Flags:

* `--feedback`: provide feedback about this command by opening up a Github discussion

### sg secret list

List all stored secrets.


Flags:

* `--feedback`: provide feedback about this command by opening up a Github discussion
* `--view, -v`: Display configured secrets when listing

## sg setup

Set up your local dev environment!.


Flags:

* `--feedback`: provide feedback about this command by opening up a Github discussion

## sg teammate

Get information about Sourcegraph teammates.

For example, you can check a teammate's current time and find their handbook bio!

```sh
# Get the current time of a team mate based on their slack handle (case insensitive).
$ sg teammate time @dax
$ sg teammate time dax
# or their full name (case insensitive)
$ sg teammate time thorsten ball

# Open their handbook bio
$ sg teammate handbook asdine
```

Flags:

* `--feedback`: provide feedback about this command by opening up a Github discussion

### sg teammate time

Get the current time of a Sourcegraph teammate.

Arguments: `<nickname>`

Flags:

* `--feedback`: provide feedback about this command by opening up a Github discussion

### sg teammate handbook

Open the handbook page of a Sourcegraph teammate.

Arguments: `<nickname>`

Flags:

* `--feedback`: provide feedback about this command by opening up a Github discussion

## sg rfc

List, search, and open Sourcegraph RFCs.

```sh
# List all RFCs
$ sg rfc list

# Search for an RFC
$ sg rfc search "search terms"

# Open a specific RFC
$ sg rfc open 420
```

Flags:

* `--feedback`: provide feedback about this command by opening up a Github discussion

## sg live

Reports which version of Sourcegraph is currently live in the given environment.

Prints the Sourcegraph version deployed to the given environment.

Available preset environments:

* cloud
* k8s

```sh
# See which version is deployed on a preset environment
$ sg live cloud
$ sg live k8s

# See which version is deployed on a custom environment
$ sg live https://demo.sourcegraph.com

# List environments:
$ sg live -help
```

Flags:

* `--feedback`: provide feedback about this command by opening up a Github discussion

## sg ops

Commands used by operations teams to perform common tasks.

Supports internal deploy-sourcegraph repos (non-customer facing)


Flags:

* `--feedback`: provide feedback about this command by opening up a Github discussion

### sg ops update-images

Updates images in given directory to latest published image.

Updates images in given directory to latest published image.
Ex: in deploy-sourcegraph-cloud, run `sg ops update-images base/.`

Arguments: `<dir>`

Flags:

* `--cr-password="<value>"`: `password` or access token for the container registry
* `--cr-username="<value>"`: `username` for the container registry
* `--feedback`: provide feedback about this command by opening up a Github discussion
* `--kind="<value>"`: the `kind` of deployment (one of 'k8s', 'helm') (default: k8s)
* `--pin-tag="<value>"`: pin all images to a specific sourcegraph `tag` (e.g. 3.36.2, insiders)

## sg analytics

Manage analytics collected by sg.


Flags:

* `--feedback`: provide feedback about this command by opening up a Github discussion

### sg analytics submit

Make sg better by submitting all analytics stored locally!.

Uses OKAYHQ_TOKEN, or fetches a token from gcloud or 1password.

Arguments: `[github username]`

Flags:

* `--feedback`: provide feedback about this command by opening up a Github discussion

### sg analytics reset

Delete all analytics stored locally.


Flags:

* `--feedback`: provide feedback about this command by opening up a Github discussion

### sg analytics view

View all analytics stored locally.


Flags:

* `--feedback`: provide feedback about this command by opening up a Github discussion
* `--raw`: view raw data

## sg help

Get help and docs about sg.


Flags:

* `--feedback`: provide feedback about this command by opening up a Github discussion
* `--full, -f`: generate full markdown sg reference
* `--help, -h`: show help
* `--output="<value>"`: write reference to `file`

## sg feedback

opens up a Github discussion page to provide feedback about sg.


Flags:

* `--feedback`: provide feedback about this command by opening up a Github discussion

## sg version

View details for this installation of sg.


Flags:

* `--feedback`: provide feedback about this command by opening up a Github discussion

### sg version changelog

See what's changed in or since this version of sg.


Flags:

* `--feedback`: provide feedback about this command by opening up a Github discussion
* `--limit="<value>"`: Number of changelog entries to show. (default: 5)
* `--next`: Show changelog for changes you would get if you upgrade.

## sg update

Update local sg installation.

Update local sg installation with the latest changes. To see what's new, run:

    sg version changelog -next


Flags:

* `--feedback`: provide feedback about this command by opening up a Github discussion

## sg logo

Print the sg logo.

By default, prints the sg logo in different colors. When the 'classic' argument is passed it prints the classic logo.

Arguments: `[classic]`

Flags:

* `--feedback`: provide feedback about this command by opening up a Github discussion<|MERGE_RESOLUTION|>--- conflicted
+++ resolved
@@ -249,12 +249,9 @@
 
 Flags:
 
-<<<<<<< HEAD
-=======
 * `--branch, -b="<value>"`: Branch `name` of build to target (defaults to current branch)
 * `--build="<value>"`: Override branch detection with a specific build `number`
 * `--feedback`: provide feedback about this command by opening up a Github discussion
->>>>>>> dbcf8912
 * `--job, -j="<value>"`: ID or name of the job to export logs for
 * `--out, -o="<value>"`: Output `format`: one of [terminal|simple|json], or a URL pointing to a Loki instance, such as http://127.0.0.1:3100 (default: terminal)
 * `--overwrite-state="<value>"`: `state` to overwrite the job state metadata
