# Tutorials

- [Index a popular Go repository](indexing_go_repo.md)
<<<<<<< HEAD
- [Index a popular TypeScript repository](indexing_go_repo.md)
=======
- [Index a popular TypeScript repository](indexing_ts_repo.md)
>>>>>>> 023542e3
<|MERGE_RESOLUTION|>--- conflicted
+++ resolved
@@ -1,8 +1,4 @@
 # Tutorials
 
 - [Index a popular Go repository](indexing_go_repo.md)
-<<<<<<< HEAD
-- [Index a popular TypeScript repository](indexing_go_repo.md)
-=======
-- [Index a popular TypeScript repository](indexing_ts_repo.md)
->>>>>>> 023542e3
+- [Index a popular TypeScript repository](indexing_ts_repo.md)